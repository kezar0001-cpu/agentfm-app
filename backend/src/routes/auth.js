--- conflicted
+++ resolved
@@ -1,106 +1,9 @@
-import getJwtSecret from '../utils/getJwtSecret.js';
 import { Router } from 'express';
 import bcrypt from 'bcrypt';
 import passport from 'passport';
 import { z } from 'zod';
-import crypto from 'crypto';
 import { prisma } from '../config/prismaClient.js';
-<<<<<<< HEAD
-import { sendPasswordResetEmail } from '../utils/email.js';
-
-const TRIAL_PERIOD_DAYS = 14;
-const ACCESS_TOKEN_EXPIRATION = '15m';
-const REFRESH_TOKEN_EXPIRATION = '7d';
-const REFRESH_COOKIE_NAME = 'refreshToken';
-
-const isProduction = process.env.NODE_ENV === 'production';
-
-function signAccessToken(user) {
-  return jwt.sign(
-    { id: user.id, email: user.email, role: user.role, tokenType: 'access' },
-    getJwtSecret(),
-    { expiresIn: ACCESS_TOKEN_EXPIRATION }
-  );
-}
-
-function signRefreshToken(user) {
-  return jwt.sign(
-    { id: user.id, email: user.email, role: user.role, tokenType: 'refresh' },
-    getJwtSecret(),
-    { expiresIn: REFRESH_TOKEN_EXPIRATION }
-  );
-}
-
-function refreshCookieOptions() {
-  return {
-    httpOnly: true,
-    secure: isProduction,
-    sameSite: isProduction ? 'none' : 'lax',
-    maxAge: 7 * 24 * 60 * 60 * 1000,
-    path: '/api/auth',
-  };
-}
-
-function setRefreshTokenCookie(res, refreshToken) {
-  res.cookie(REFRESH_COOKIE_NAME, refreshToken, refreshCookieOptions());
-}
-
-function issueAuthTokens(user, res) {
-  const accessToken = signAccessToken(user);
-  const refreshToken = signRefreshToken(user);
-  if (res) {
-    setRefreshTokenCookie(res, refreshToken);
-  }
-  return { accessToken, refreshToken };
-}
-
-function calculateTrialEndDate(baseDate = new Date()) {
-  const endDate = new Date(baseDate);
-  endDate.setDate(endDate.getDate() + TRIAL_PERIOD_DAYS);
-  return endDate;
-}
-
-async function ensureTrialState(user) {
-  if (!user) return user;
-
-  const now = new Date();
-  const updates = {};
-  let trialEndDate = user.trialEndDate ? new Date(user.trialEndDate) : null;
-
-  if (user.subscriptionStatus === 'TRIAL') {
-    const baseDate = user.createdAt ? new Date(user.createdAt) : now;
-
-    if (!trialEndDate) {
-      trialEndDate = calculateTrialEndDate(baseDate);
-      updates.trialEndDate = trialEndDate;
-    }
-
-    if (trialEndDate && trialEndDate <= now) {
-      updates.subscriptionStatus = 'SUSPENDED';
-    }
-  }
-
-  if (Object.keys(updates).length > 0) {
-    await prisma.user.update({
-      where: { id: user.id },
-      data: updates,
-    });
-
-    return {
-      ...user,
-      ...updates,
-      trialEndDate: updates.trialEndDate ?? trialEndDate ?? user.trialEndDate,
-    };
-  }
-
-  return {
-    ...user,
-    trialEndDate: trialEndDate ?? user.trialEndDate ?? null,
-  };
-}
-=======
 import { signToken, verifyToken } from '../utils/jwt.js';
->>>>>>> b31ca277
 
 const router = Router();
 
@@ -115,10 +18,7 @@
 
   const token = authHeader.split(' ')[1];
   try {
-    const decoded = jwt.verify(token, getJwtSecret());
-    if (decoded.tokenType !== 'access') {
-      throw new Error('Invalid token type');
-    }
+    const decoded = jwt.verify(token, process.env.JWT_SECRET || 'your-secret-key');
     req.user = {
       id: decoded.id,
       email: decoded.email,
@@ -138,7 +38,7 @@
 const loginSchema = z.object({
   email: z.string().email(),
   password: z.string().min(8),
-  role: z.enum(['PROPERTY_MANAGER', 'OWNER', 'TECHNICIAN', 'TENANT']).optional()
+  role: z.enum(['ADMIN', 'PROPERTY_MANAGER', 'OWNER', 'TECHNICIAN', 'TENANT']).optional()
 });
 
 const registerSchema = z.object({
@@ -146,14 +46,7 @@
   lastName: z.string().min(1),
   email: z.string().email(),
   password: z.string().min(8),
-  phone: z.string().optional().refine((phone) => {
-    if (!phone) return true;
-    return /^\+[1-9]\d{1,14}$/.test(phone.replace(/[\s\-\(\)]/g, ''));
-  }, {
-    message: "Phone number must be in a valid international format, e.g., +971 4 xxx-xxxx",
-  }), // 👈 COMMA ADDED HERE
-  role: z.enum(['PROPERTY_MANAGER', 'OWNER', 'TECHNICIAN', 'TENANT']).optional(),
-  inviteToken: z.string().optional(), // Support for invite-based registration
+  phone: z.string().optional(),
 });
 
 // ========================================
@@ -161,61 +54,16 @@
 // ========================================
 router.post('/register', async (req, res) => {
   try {
-    const { firstName, lastName, email, password, phone, role, inviteToken } = registerSchema.parse(req.body);
+    const { firstName, lastName, email, password, phone } = registerSchema.parse(req.body);
 
     const existingUser = await prisma.user.findUnique({ where: { email } });
     if (existingUser) {
       return res.status(400).json({ success: false, message: 'Email already registered' });
     }
 
-    let userRole = 'PROPERTY_MANAGER'; // Default role for direct signup
-    let invite = null;
-
-    // RESTRICTION: Only PROPERTY_MANAGER can sign up without an invite
-    // All other roles (OWNER, TENANT, TECHNICIAN) require an invite token
-    const requestedRole = role || 'PROPERTY_MANAGER';
-
-    if (requestedRole !== 'PROPERTY_MANAGER' && !inviteToken) {
-      return res.status(400).json({
-        success: false,
-        message: 'Only Property Managers can sign up directly. Other roles require an invitation.'
-      });
-    }
-
-    // If registering via invite, verify the invite
-    if (inviteToken) {
-      invite = await prisma.invite.findUnique({
-        where: { token: inviteToken },
-        include: {
-          property: true,
-          unit: true,
-        },
-      });
-
-      if (!invite) {
-        return res.status(400).json({ success: false, message: 'Invalid invite token' });
-      }
-
-      if (invite.status !== 'PENDING') {
-        return res.status(400).json({ success: false, message: 'Invite has already been used' });
-      }
-
-      if (new Date() > new Date(invite.expiresAt)) {
-        return res.status(400).json({ success: false, message: 'Invite has expired' });
-      }
-
-      if (invite.email !== email) {
-        return res.status(400).json({ success: false, message: 'Email does not match invite' });
-      }
-
-      userRole = invite.role;
-    } else {
-      // For non-invite signups, ensure role is PROPERTY_MANAGER
-      userRole = 'PROPERTY_MANAGER';
-    }
-
     const passwordHash = await bcrypt.hash(password, 10);
-    const trialEndDate = calculateTrialEndDate();
+
+    // (trial/subscription/org removed – not in schema)
 
     const user = await prisma.user.create({
       data: {
@@ -224,61 +72,24 @@
         email,
         passwordHash,
         phone,
-        role: userRole,
-        subscriptionPlan: 'FREE_TRIAL',
-        subscriptionStatus: 'TRIAL',
-        trialEndDate,
+        role: 'PROPERTY_MANAGER',
       },
     });
 
-    // If this was an invite-based signup, update the invite status
-    if (invite) {
-      await prisma.invite.update({
-        where: { id: invite.id },
-        data: {
-          status: 'ACCEPTED',
-          invitedUserId: user.id,
-        },
-      });
-
-      // If the invite was for a specific unit (tenant), create UnitTenant relationship
-      if (userRole === 'TENANT' && invite.unitId) {
-        await prisma.unitTenant.create({
-          data: {
-            unitId: invite.unitId,
-            tenantId: user.id,
-            leaseStart: new Date(),
-            leaseEnd: new Date(Date.now() + 365 * 24 * 60 * 60 * 1000), // 1 year default
-            rentAmount: 0, // To be filled in later
-            isActive: true,
-          },
-        });
-      }
-
-      // If the invite was for a property (owner), create PropertyOwner relationship
-      if (userRole === 'OWNER' && invite.propertyId) {
-        await prisma.propertyOwner.create({
-          data: {
-            propertyId: invite.propertyId,
-            ownerId: user.id,
-            ownershipPercentage: 100,
-            startDate: new Date(),
-          },
-        });
-      }
-    }
-
-    const { accessToken, refreshToken } = issueAuthTokens(user, res);
+    // ❌ Removed: propertyManagerProfile create (model not in schema)
+
+    const token = jwt.sign(
+      { id: user.id, email: user.email, role: user.role },
+      process.env.JWT_SECRET || 'your-secret-key',
+      { expiresIn: '7d' }
+    );
 
     // Strip passwordHash
-    const userWithTrial = await ensureTrialState(user);
-    const { passwordHash: _ph, ...userWithoutPassword } = userWithTrial;
+    const { passwordHash: _ph, ...userWithoutPassword } = user;
 
     res.status(201).json({
       success: true,
-      token: accessToken,
-      accessToken,
-      refreshToken,
+      token,
       user: userWithoutPassword,
       message: 'Account created successfully!',
     });
@@ -319,65 +130,22 @@
 
     // ❌ Removed: subscription checks (not on User in this schema)
 
-    const { accessToken, refreshToken } = issueAuthTokens(user, res);
+    const token = jwt.sign(
+      { id: user.id, email: user.email, role: user.role },
+      process.env.JWT_SECRET || 'your-secret-key',
+      { expiresIn: '7d' }
+    );
 
     await prisma.user.update({ where: { id: user.id }, data: { updatedAt: new Date() } });
 
-    const userWithTrial = await ensureTrialState(user);
-
-    const { passwordHash: _ph, ...userWithoutPassword } = userWithTrial;
-    res.json({ success: true, token: accessToken, accessToken, refreshToken, user: userWithoutPassword });
+    const { passwordHash: _ph, ...userWithoutPassword } = user;
+    res.json({ success: true, token, user: userWithoutPassword });
   } catch (error) {
     if (error instanceof z.ZodError) {
       return res.status(400).json({ success: false, message: 'Validation error', errors: error.errors });
     }
     console.error('Login error:', error);
     res.status(500).json({ success: false, message: 'Login failed' });
-  }
-});
-
-// ========================================
-// POST /api/auth/refresh
-// ========================================
-router.post('/refresh', async (req, res) => {
-  try {
-    const cookieToken = req.cookies?.[REFRESH_COOKIE_NAME];
-    const bodyToken = req.body?.refreshToken || req.body?.token;
-    const refreshToken = bodyToken || cookieToken;
-
-    if (!refreshToken) {
-      return res.status(401).json({ success: false, message: 'Refresh token is required' });
-    }
-
-    let decoded;
-    try {
-      decoded = jwt.verify(refreshToken, getJwtSecret());
-    } catch (error) {
-      const message = error?.name === 'TokenExpiredError'
-        ? 'Refresh token expired'
-        : 'Invalid refresh token';
-      return res.status(401).json({ success: false, message });
-    }
-
-    if (decoded.tokenType !== 'refresh') {
-      return res.status(401).json({ success: false, message: 'Invalid refresh token' });
-    }
-
-    const user = await prisma.user.findUnique({
-      where: { id: decoded.id },
-      select: { id: true, email: true, role: true },
-    });
-
-    if (!user) {
-      return res.status(401).json({ success: false, message: 'User not found' });
-    }
-
-    const { accessToken, refreshToken: newRefreshToken } = issueAuthTokens(user, res);
-
-    res.json({ success: true, token: accessToken, accessToken, refreshToken: newRefreshToken });
-  } catch (error) {
-    console.error('Refresh token error:', error);
-    res.status(500).json({ success: false, message: 'Failed to refresh token' });
   }
 });
 
@@ -389,7 +157,7 @@
     return res.status(503).json({ success: false, message: 'Google OAuth is not configured. Please use email/password signup.' });
   }
   const { role = 'PROPERTY_MANAGER' } = req.query;
-  if (!['PROPERTY_MANAGER'].includes(role)) {
+  if (!['PROPERTY_MANAGER', 'ADMIN'].includes(role)) {
     return res.status(400).json({ success: false, message: 'Google signup is only available for Property Managers' });
   }
   passport.authenticate('google', { scope: ['profile', 'email'], state: role })(req, res, next);
@@ -416,20 +184,23 @@
 
       // ❌ Removed: subscription checks (not present)
 
-      const { accessToken } = issueAuthTokens(user, res);
+      const token = jwt.sign(
+        { id: user.id, email: user.email, role: user.role },
+        process.env.JWT_SECRET || 'your-secret-key',
+        { expiresIn: '7d' }
+      );
 
       const dashboardRoutes = {
+        ADMIN: '/admin/dashboard',
         PROPERTY_MANAGER: '/dashboard',
         OWNER: '/owner/dashboard',
-        TECHNICIAN: '/technician/dashboard',
+        TECHNICIAN: '/tech/dashboard',
         TENANT: '/tenant/dashboard',
       };
 
       const nextPath = dashboardRoutes[user.role] || '/dashboard';
       const frontendUrl = process.env.FRONTEND_URL || 'http://localhost:5173';
-
-      // Redirect to auth/callback page which will handle token storage
-      res.redirect(`${frontendUrl}/auth/callback?token=${accessToken}&next=${encodeURIComponent(nextPath)}`);
+      res.redirect(`${frontendUrl}/signin?token=${token}&next=${encodeURIComponent(nextPath)}`);
     } catch (error) {
       console.error('OAuth callback error:', error);
       const frontendUrl = process.env.FRONTEND_URL || 'http://localhost:5173';
@@ -443,7 +214,7 @@
 // ========================================
 router.get('/me', requireAuth, async (req, res) => {
   try {
-    let user = await prisma.user.findUnique({
+    const user = await prisma.user.findUnique({
       where: { id: req.user.id },
       select: {
         id: true,
@@ -454,15 +225,12 @@
         role: true,
         createdAt: true,
         updatedAt: true,
-        subscriptionStatus: true,
-        subscriptionPlan: true,
-        trialEndDate: true,
       },
     });
 
     if (!user) return res.status(404).json({ success: false, message: 'User not found' });
 
-    user = await ensureTrialState(user);
+    // ❌ Removed: trial/subscription math (not in schema)
 
     res.json({ success: true, user });
   } catch (error) {
@@ -477,7 +245,6 @@
 router.post('/logout', (req, res) => {
   req.logout((err) => {
     if (err) return res.status(500).json({ success: false, message: 'Logout failed' });
-    res.clearCookie(REFRESH_COOKIE_NAME, refreshCookieOptions());
     res.json({ success: true, message: 'Logged out successfully' });
   });
 });
@@ -497,261 +264,4 @@
   }
 });
 
-// ========================================
-// PASSWORD RESET ENDPOINTS
-// ========================================
-
-const forgotPasswordSchema = z.object({
-  email: z.string().email('Invalid email address'),
-});
-
-const resetPasswordSchema = z.object({
-  selector: z.string().min(1, 'Selector is required'),
-  token: z.string().min(1, 'Token is required'),
-  password: z.string().min(8, 'Password must be at least 8 characters'),
-});
-
-// ========================================
-// POST /api/auth/forgot-password
-// Request a password reset
-// ========================================
-router.post('/forgot-password', async (req, res) => {
-  try {
-    const { email } = forgotPasswordSchema.parse(req.body);
-
-    // Always return success to prevent email enumeration
-    const genericResponse = {
-      success: true,
-      message: 'If an account exists with this email, you will receive password reset instructions.',
-    };
-
-    // Find user by email
-    const user = await prisma.user.findUnique({
-      where: { email },
-    });
-
-    // If user doesn't exist, return generic response without sending email
-    if (!user) {
-      return res.json(genericResponse);
-    }
-
-    // Generate secure random tokens
-    // Selector: publicly stored identifier (32 bytes = 64 hex chars)
-    // Verifier: secret token that will be hashed (32 bytes = 64 hex chars)
-    const selector = crypto.randomBytes(32).toString('hex');
-    const verifier = crypto.randomBytes(32).toString('hex');
-
-    // Hash the verifier before storing in database
-    const hashedVerifier = await bcrypt.hash(verifier, 10);
-
-    // Set expiration to 20 minutes from now
-    const expiresAt = new Date(Date.now() + 20 * 60 * 1000);
-
-    // Invalidate any existing password reset tokens for this user
-    await prisma.passwordReset.deleteMany({
-      where: { userId: user.id },
-    });
-
-    // Create new password reset token
-    await prisma.passwordReset.create({
-      data: {
-        userId: user.id,
-        selector,
-        verifier: hashedVerifier,
-        expiresAt,
-      },
-    });
-
-    // Generate reset URL with selector and unhashed verifier
-    const appUrl = process.env.APP_URL || 'https://buildtstate.com.au';
-    const resetUrl = `${appUrl}/reset-password?selector=${selector}&token=${verifier}`;
-
-    // Send password reset email
-    try {
-      await sendPasswordResetEmail(user.email, resetUrl, user.firstName);
-    } catch (emailError) {
-      console.error('Failed to send password reset email:', emailError);
-      // Still return success to prevent email enumeration
-    }
-
-    res.json(genericResponse);
-  } catch (error) {
-    if (error instanceof z.ZodError) {
-      return res.status(400).json({
-        success: false,
-        message: 'Validation error',
-        errors: error.errors,
-      });
-    }
-    console.error('Forgot password error:', error);
-    res.status(500).json({
-      success: false,
-      message: 'An error occurred. Please try again.',
-    });
-  }
-});
-
-// ========================================
-// GET /api/auth/reset-password/validate
-// Validate a password reset token (optional endpoint)
-// ========================================
-router.get('/reset-password/validate', async (req, res) => {
-  try {
-    const { selector, token } = req.query;
-
-    if (!selector || !token) {
-      return res.status(400).json({
-        success: false,
-        message: 'Invalid reset link',
-      });
-    }
-
-    // Find the password reset record by selector
-    const passwordReset = await prisma.passwordReset.findUnique({
-      where: { selector: String(selector) },
-      include: { user: true },
-    });
-
-    // Validate token
-    if (!passwordReset) {
-      return res.status(400).json({
-        success: false,
-        message: 'Invalid or expired reset link',
-      });
-    }
-
-    // Check if token has already been used
-    if (passwordReset.usedAt) {
-      return res.status(400).json({
-        success: false,
-        message: 'This reset link has already been used',
-      });
-    }
-
-    // Check if token has expired
-    if (new Date() > new Date(passwordReset.expiresAt)) {
-      return res.status(400).json({
-        success: false,
-        message: 'This reset link has expired',
-      });
-    }
-
-    // Verify the token against stored hashed verifier
-    const isValidToken = await bcrypt.compare(String(token), passwordReset.verifier);
-
-    if (!isValidToken) {
-      return res.status(400).json({
-        success: false,
-        message: 'Invalid reset link',
-      });
-    }
-
-    // Token is valid
-    res.json({
-      success: true,
-      message: 'Token is valid',
-      email: passwordReset.user.email, // Return email for display purposes
-    });
-  } catch (error) {
-    console.error('Token validation error:', error);
-    res.status(500).json({
-      success: false,
-      message: 'An error occurred. Please try again.',
-    });
-  }
-});
-
-// ========================================
-// POST /api/auth/reset-password
-// Reset password using valid token
-// ========================================
-router.post('/reset-password', async (req, res) => {
-  try {
-    const { selector, token, password } = resetPasswordSchema.parse(req.body);
-
-    // Find the password reset record by selector
-    const passwordReset = await prisma.passwordReset.findUnique({
-      where: { selector },
-      include: { user: true },
-    });
-
-    // Validate token exists
-    if (!passwordReset) {
-      return res.status(400).json({
-        success: false,
-        message: 'Invalid or expired reset link',
-      });
-    }
-
-    // Check if token has already been used
-    if (passwordReset.usedAt) {
-      return res.status(400).json({
-        success: false,
-        message: 'This reset link has already been used',
-      });
-    }
-
-    // Check if token has expired
-    if (new Date() > new Date(passwordReset.expiresAt)) {
-      return res.status(400).json({
-        success: false,
-        message: 'This reset link has expired. Please request a new password reset.',
-      });
-    }
-
-    // Verify the token against stored hashed verifier
-    const isValidToken = await bcrypt.compare(token, passwordReset.verifier);
-
-    if (!isValidToken) {
-      return res.status(400).json({
-        success: false,
-        message: 'Invalid reset link',
-      });
-    }
-
-    // Hash the new password
-    const newPasswordHash = await bcrypt.hash(password, 10);
-
-    // Update user's password and mark token as used in a transaction
-    await prisma.$transaction([
-      prisma.user.update({
-        where: { id: passwordReset.userId },
-        data: {
-          passwordHash: newPasswordHash,
-          updatedAt: new Date(),
-        },
-      }),
-      prisma.passwordReset.update({
-        where: { id: passwordReset.id },
-        data: {
-          usedAt: new Date(),
-        },
-      }),
-    ]);
-
-    // Delete all password reset tokens for this user for additional security
-    await prisma.passwordReset.deleteMany({
-      where: { userId: passwordReset.userId },
-    });
-
-    res.json({
-      success: true,
-      message: 'Password has been reset successfully. You can now login with your new password.',
-    });
-  } catch (error) {
-    if (error instanceof z.ZodError) {
-      return res.status(400).json({
-        success: false,
-        message: 'Validation error',
-        errors: error.errors,
-      });
-    }
-    console.error('Reset password error:', error);
-    res.status(500).json({
-      success: false,
-      message: 'An error occurred. Please try again.',
-    });
-  }
-});
-
 export default router;