import { Router } from 'express';
import bcrypt from 'bcrypt';
import passport from 'passport';
import { z } from 'zod';
import { prisma } from '../config/prismaClient.js';
import { signToken, verifyToken } from '../utils/jwt.js';

const router = Router();

// ========================================
// AUTH MIDDLEWARE
// ========================================
const requireAuth = (req, res, next) => {
  const authHeader = req.headers.authorization;
  if (!authHeader?.startsWith('Bearer ')) {
    return res.status(401).json({ success: false, message: 'No token provided' });
  }

  const token = authHeader.split(' ')[1];
  try {
    const decoded = jwt.verify(token, process.env.JWT_SECRET || 'your-secret-key');
    req.user = {
      id: decoded.id,
      email: decoded.email,
      role: decoded.role,
      // orgId removed (not in schema)
    };
    next();
  } catch {
    return res.status(401).json({ success: false, message: 'Invalid or expired token' });
  }
};

// ========================================
// VALIDATION SCHEMAS
// ========================================

const loginSchema = z.object({
  email: z.string().email(),
  password: z.string().min(8),
  role: z.enum(['ADMIN', 'PROPERTY_MANAGER', 'OWNER', 'TECHNICIAN', 'TENANT']).optional()
});

const registerSchema = z.object({
  firstName: z.string().min(1),
  lastName: z.string().min(1),
  email: z.string().email(),
  password: z.string().min(8),
  phone: z.string().optional(),
});

// ========================================
// POST /api/auth/register
// ========================================
router.post('/register', async (req, res) => {
  try {
    const { firstName, lastName, email, password, phone } = registerSchema.parse(req.body);

    const existingUser = await prisma.user.findUnique({ where: { email } });
    if (existingUser) {
      return res.status(400).json({ success: false, message: 'Email already registered' });
    }

    const passwordHash = await bcrypt.hash(password, 10);

    // (trial/subscription/org removed – not in schema)

    const user = await prisma.user.create({
      data: {
        firstName,
        lastName,
        email,
        passwordHash,
        phone,
        role: 'PROPERTY_MANAGER',
      },
    });

    // ❌ Removed: propertyManagerProfile create (model not in schema)

<<<<<<< HEAD
    // Generate JWT token
    const token = signToken({
      id: user.id,
      email: user.email,
      role: user.role,
      orgId: user.orgId
    });
=======
    const token = jwt.sign(
      { id: user.id, email: user.email, role: user.role },
      process.env.JWT_SECRET || 'your-secret-key',
      { expiresIn: '7d' }
    );
>>>>>>> 12ffb06e

    // Strip passwordHash
    const { passwordHash: _ph, ...userWithoutPassword } = user;

    res.status(201).json({
      success: true,
      token,
      user: userWithoutPassword,
      message: 'Account created successfully!',
    });
  } catch (error) {
    if (error instanceof z.ZodError) {
      return res.status(400).json({ success: false, message: 'Validation error', errors: error.errors });
    }
    console.error('Registration error:', error);
    res.status(500).json({ success: false, message: 'Registration failed' });
  }
});

// ========================================
// POST /api/auth/login
// ========================================
router.post('/login', async (req, res) => {
  try {
    const { email, password, role } = loginSchema.parse(req.body);
    const whereClause = role ? { email, role } : { email };

    const user = await prisma.user.findFirst({
      where: whereClause,
      // ❌ Removed: include: { org: true }
    });

    if (!user) {
      return res.status(401).json({ success: false, message: 'Invalid email or password' });
    }

    if (!user.passwordHash) {
      return res.status(401).json({ success: false, message: 'Please login with Google' });
    }

    const validPassword = await bcrypt.compare(password, user.passwordHash);
    if (!validPassword) {
      return res.status(401).json({ success: false, message: 'Invalid email or password' });
    }

    // ❌ Removed: subscription checks (not on User in this schema)

<<<<<<< HEAD
    // Generate JWT token
    const token = signToken({
      id: user.id,
      email: user.email,
      role: user.role,
      orgId: user.orgId
    });
=======
    const token = jwt.sign(
      { id: user.id, email: user.email, role: user.role },
      process.env.JWT_SECRET || 'your-secret-key',
      { expiresIn: '7d' }
    );
>>>>>>> 12ffb06e

    await prisma.user.update({ where: { id: user.id }, data: { updatedAt: new Date() } });

    const { passwordHash: _ph, ...userWithoutPassword } = user;
    res.json({ success: true, token, user: userWithoutPassword });
  } catch (error) {
    if (error instanceof z.ZodError) {
      return res.status(400).json({ success: false, message: 'Validation error', errors: error.errors });
    }
    console.error('Login error:', error);
    res.status(500).json({ success: false, message: 'Login failed' });
  }
});

// ========================================
// GET /api/auth/google
// ========================================
router.get('/google', (req, res, next) => {
  if (!process.env.GOOGLE_CLIENT_ID || !process.env.GOOGLE_CLIENT_SECRET) {
    return res.status(503).json({ success: false, message: 'Google OAuth is not configured. Please use email/password signup.' });
  }
  const { role = 'PROPERTY_MANAGER' } = req.query;
  if (!['PROPERTY_MANAGER', 'ADMIN'].includes(role)) {
    return res.status(400).json({ success: false, message: 'Google signup is only available for Property Managers' });
  }
  passport.authenticate('google', { scope: ['profile', 'email'], state: role })(req, res, next);
});

// ========================================
// GET /api/auth/google/callback
// ========================================
router.get(
  '/google/callback',
  (req, res, next) => {
    if (!process.env.GOOGLE_CLIENT_ID || !process.env.GOOGLE_CLIENT_SECRET) {
      const frontendUrl = process.env.FRONTEND_URL || 'http://localhost:5173';
      return res.redirect(`${frontendUrl}/signin?error=oauth_not_configured`);
    }
    next();
  },
  passport.authenticate('google', {
    failureRedirect: `${process.env.FRONTEND_URL || 'http://localhost:5173'}/signin?error=auth_failed`,
  }),
  async (req, res) => {
    try {
      const user = req.user;

<<<<<<< HEAD
      // Check subscription status for PROPERTY_MANAGER
      if (user.role === 'PROPERTY_MANAGER') {
        if (user.subscriptionStatus === 'TRIAL' && user.trialEndDate < new Date()) {
          const frontendUrl = process.env.FRONTEND_URL || 'http://localhost:5173';
          return res.redirect(`${frontendUrl}/subscription?trial_expired=true`);
        }
        
        if (user.subscriptionStatus === 'CANCELLED' || user.subscriptionStatus === 'SUSPENDED') {
          const frontendUrl = process.env.FRONTEND_URL || 'http://localhost:5173';
          return res.redirect(`${frontendUrl}/subscription?inactive=true`);
        }
      }

      // Generate JWT token
      const token = signToken({
        id: user.id, 
        email: user.email,
        role: user.role,
        orgId: user.orgId
      });
=======
      // ❌ Removed: subscription checks (not present)

      const token = jwt.sign(
        { id: user.id, email: user.email, role: user.role },
        process.env.JWT_SECRET || 'your-secret-key',
        { expiresIn: '7d' }
      );
>>>>>>> 12ffb06e

      const dashboardRoutes = {
        ADMIN: '/admin/dashboard',
        PROPERTY_MANAGER: '/dashboard',
        OWNER: '/owner/dashboard',
        TECHNICIAN: '/tech/dashboard',
        TENANT: '/tenant/dashboard',
      };

      const nextPath = dashboardRoutes[user.role] || '/dashboard';
      const frontendUrl = process.env.FRONTEND_URL || 'http://localhost:5173';
      res.redirect(`${frontendUrl}/signin?token=${token}&next=${encodeURIComponent(nextPath)}`);
    } catch (error) {
      console.error('OAuth callback error:', error);
      const frontendUrl = process.env.FRONTEND_URL || 'http://localhost:5173';
      res.redirect(`${frontendUrl}/signin?error=auth_failed`);
    }
  }
);

// ========================================
// GET /api/auth/me
// ========================================
router.get('/me', requireAuth, async (req, res) => {
  try {
<<<<<<< HEAD
    const authHeader = req.headers.authorization;
    if (!authHeader || !authHeader.startsWith('Bearer ')) {
      return res.status(401).json({
        success: false,
        message: 'No token provided'
      });
    }

    const token = authHeader.split(' ')[1];
    const decoded = verifyToken(token);

=======
>>>>>>> 12ffb06e
    const user = await prisma.user.findUnique({
      where: { id: req.user.id },
      select: {
        id: true,
        email: true,
        firstName: true,
        lastName: true,
        phone: true,
        role: true,
        createdAt: true,
        updatedAt: true,
      },
    });

    if (!user) return res.status(404).json({ success: false, message: 'User not found' });

    // ❌ Removed: trial/subscription math (not in schema)

    res.json({ success: true, user });
  } catch (error) {
    console.error('Get user error:', error);
    res.status(500).json({ success: false, message: 'Failed to get user' });
  }
});

// ========================================
// POST /api/auth/logout
// ========================================
router.post('/logout', (req, res) => {
  req.logout((err) => {
    if (err) return res.status(500).json({ success: false, message: 'Logout failed' });
    res.json({ success: true, message: 'Logged out successfully' });
  });
});

// ========================================
// POST /api/auth/verify-email
// ========================================
router.post('/verify-email', async (req, res) => {
  try {
    const { token } = req.body;
    if (!token) return res.status(400).json({ success: false, message: 'Verification token is required' });
    // Placeholder
    res.json({ success: true, message: 'Email verified successfully' });
  } catch (error) {
    console.error('Email verification error:', error);
    res.status(500).json({ success: false, message: 'Email verification failed' });
  }
});

export default router;<|MERGE_RESOLUTION|>--- conflicted
+++ resolved
@@ -78,21 +78,11 @@
 
     // ❌ Removed: propertyManagerProfile create (model not in schema)
 
-<<<<<<< HEAD
-    // Generate JWT token
-    const token = signToken({
-      id: user.id,
-      email: user.email,
-      role: user.role,
-      orgId: user.orgId
-    });
-=======
     const token = jwt.sign(
       { id: user.id, email: user.email, role: user.role },
       process.env.JWT_SECRET || 'your-secret-key',
       { expiresIn: '7d' }
     );
->>>>>>> 12ffb06e
 
     // Strip passwordHash
     const { passwordHash: _ph, ...userWithoutPassword } = user;
@@ -140,21 +130,11 @@
 
     // ❌ Removed: subscription checks (not on User in this schema)
 
-<<<<<<< HEAD
-    // Generate JWT token
-    const token = signToken({
-      id: user.id,
-      email: user.email,
-      role: user.role,
-      orgId: user.orgId
-    });
-=======
     const token = jwt.sign(
       { id: user.id, email: user.email, role: user.role },
       process.env.JWT_SECRET || 'your-secret-key',
       { expiresIn: '7d' }
     );
->>>>>>> 12ffb06e
 
     await prisma.user.update({ where: { id: user.id }, data: { updatedAt: new Date() } });
 
@@ -202,28 +182,6 @@
     try {
       const user = req.user;
 
-<<<<<<< HEAD
-      // Check subscription status for PROPERTY_MANAGER
-      if (user.role === 'PROPERTY_MANAGER') {
-        if (user.subscriptionStatus === 'TRIAL' && user.trialEndDate < new Date()) {
-          const frontendUrl = process.env.FRONTEND_URL || 'http://localhost:5173';
-          return res.redirect(`${frontendUrl}/subscription?trial_expired=true`);
-        }
-        
-        if (user.subscriptionStatus === 'CANCELLED' || user.subscriptionStatus === 'SUSPENDED') {
-          const frontendUrl = process.env.FRONTEND_URL || 'http://localhost:5173';
-          return res.redirect(`${frontendUrl}/subscription?inactive=true`);
-        }
-      }
-
-      // Generate JWT token
-      const token = signToken({
-        id: user.id, 
-        email: user.email,
-        role: user.role,
-        orgId: user.orgId
-      });
-=======
       // ❌ Removed: subscription checks (not present)
 
       const token = jwt.sign(
@@ -231,7 +189,6 @@
         process.env.JWT_SECRET || 'your-secret-key',
         { expiresIn: '7d' }
       );
->>>>>>> 12ffb06e
 
       const dashboardRoutes = {
         ADMIN: '/admin/dashboard',
@@ -257,20 +214,6 @@
 // ========================================
 router.get('/me', requireAuth, async (req, res) => {
   try {
-<<<<<<< HEAD
-    const authHeader = req.headers.authorization;
-    if (!authHeader || !authHeader.startsWith('Bearer ')) {
-      return res.status(401).json({
-        success: false,
-        message: 'No token provided'
-      });
-    }
-
-    const token = authHeader.split(' ')[1];
-    const decoded = verifyToken(token);
-
-=======
->>>>>>> 12ffb06e
     const user = await prisma.user.findUnique({
       where: { id: req.user.id },
       select: {
