--- conflicted
+++ resolved
@@ -7,38 +7,8 @@
 
 const router = express.Router();
 
-<<<<<<< HEAD
-// Middleware to verify JWT token
-const requireAuth = async (req, res, next) => {
-  try {
-    const authHeader = req.headers.authorization;
-    if (!authHeader || !authHeader.startsWith('Bearer ')) {
-      return res.status(401).json({ success: false, message: 'No token provided' });
-    }
-
-    const token = authHeader.split(' ')[1];
-    const decoded = jwt.verify(token, process.env.JWT_SECRET || 'your-secret-key');
-
-    const user = await prisma.user.findUnique({
-      where: { id: decoded.id }
-    });
-
-    if (!user) {
-      return res.status(401).json({ success: false, message: 'User not found' });
-    }
-
-    req.user = user;
-    next();
-  } catch (error) {
-    return res.status(401).json({ success: false, message: 'Invalid token' });
-  }
-};
-
-const STATUSES = ['open', 'scheduled', 'in_progress', 'completed'];
-=======
 const STATUSES = ['OPEN', 'ASSIGNED', 'IN_PROGRESS', 'COMPLETED', 'CANCELLED'];
 const PRIORITIES = ['LOW', 'MEDIUM', 'HIGH', 'URGENT'];
->>>>>>> 2bc33112
 
 const jobCreateSchema = z.object({
   propertyId: z.string().min(1),
