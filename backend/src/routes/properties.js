// backend/src/routes/properties.js
import { Router } from 'express';
import { z } from 'zod';
import path from 'path';
import fs from 'fs';
import multer from 'multer';
import prisma from '../config/prismaClient.js';
import { redisGet, redisSet } from '../config/redisClient.js';
import { requireAuth, requireRole, requireActiveSubscription } from '../middleware/auth.js';
import unitsRouter from './units.js';
import { cacheMiddleware, invalidate, invalidatePattern } from '../utils/cache.js';
import { sendError, ErrorCodes } from '../utils/errorHandler.js';

const router = Router();

const UPLOAD_DIR = path.join(process.cwd(), 'uploads');
if (!fs.existsSync(UPLOAD_DIR)) {
  fs.mkdirSync(UPLOAD_DIR, { recursive: true });
}

const imageStorage = multer.diskStorage({
  destination: (_req, _file, cb) => cb(null, UPLOAD_DIR),
  filename: (_req, file, cb) => {
    const ext = path.extname(file.originalname || '');
    const base =
      path
        .basename(file.originalname || 'image', ext)
        .toLowerCase()
        .replace(/[^a-z0-9-_]+/g, '-')
        .slice(0, 40) || 'image';
    const unique = `${Date.now()}-${Math.round(Math.random() * 1e9)}`;
    cb(null, `${base}-${unique}${ext}`);
  },
});

const imageUpload = multer({
  storage: imageStorage,
  limits: {
    fileSize: 10 * 1024 * 1024,
  },
  fileFilter: (_req, file, cb) => {
    if (!file.mimetype || !file.mimetype.startsWith('image/')) {
      return cb(new multer.MulterError('LIMIT_UNEXPECTED_FILE', 'image'));
    }
    cb(null, true);
  },
});

const imageUploadMiddleware = imageUpload.single('image');

const isMultipartRequest = (req) => {
  const header = req?.headers?.['content-type'];
  if (!header) return false;
  const [type] = header.split(';', 1);
  return type?.trim().toLowerCase() === 'multipart/form-data';
};

const maybeHandleImageUpload = (req, res, next) => {
  if (isMultipartRequest(req)) {
    return imageUploadMiddleware(req, res, next);
  }
  return next();
};

const propertyImagesListSelection = {
  select: {
    id: true,
    propertyId: true,
    imageUrl: true,
    caption: true,
    isPrimary: true,
    displayOrder: true,
    uploadedById: true,
    createdAt: true,
    updatedAt: true,
  },
  orderBy: [
    { displayOrder: 'asc' },
    { createdAt: 'asc' },
  ],
  take: 10,
};

const propertyListSelect = {
  id: true,
  name: true,
  address: true,
  city: true,
  state: true,
  zipCode: true,
  country: true,
  propertyType: true,
  status: true,
  description: true,
  imageUrl: true,
  totalUnits: true,
  totalArea: true,
  yearBuilt: true,
  managerId: true,
  createdAt: true,
  updatedAt: true,
  propertyImages: propertyImagesListSelection,
  _count: {
    select: {
      units: true,
      jobs: true,
      inspections: true,
    },
  },
};

// All property routes require authentication
router.use(requireAuth);

// Nested units routes
router.use('/:propertyId/units', unitsRouter);

// Nested property image routes (defined later)
const propertyImagesRouter = Router({ mergeParams: true });
router.use('/:id/images', propertyImagesRouter);

// ---------------------------------------------------------------------------
// Zod helpers
// ---------------------------------------------------------------------------
const trimToNull = (value) => {
  if (value === undefined || value === null) return value;
  if (typeof value !== 'string') return value;
  const trimmed = value.trim();
  return trimmed === '' ? null : trimmed;
};

const requiredString = (message) =>
  z.preprocess((value) => (typeof value === 'string' ? value.trim() : value), z.string().min(1, message));

const optionalString = () =>
  z.preprocess((value) => trimToNull(value), z.string().min(1).nullable().optional());

const preprocessImageValue = (value) => {
  if (typeof value === 'string') {
    const trimmed = value.trim();
    return trimmed.length ? trimmed : null;
  }
  if (value === undefined || value === null) {
    return null;
  }
  return value;
};

const isValidImageLocation = (value) => {
  if (typeof value !== 'string') return false;
  if (!value.trim()) return false;
  if (/^https?:\/\//i.test(value)) return true;
  if (value.startsWith('data:')) return true;
  if (value.startsWith('/uploads/')) return true;
  return false;
};

const requiredImageLocation = () =>
  z
    .preprocess(preprocessImageValue, z.union([z.string(), z.null()]))
    .refine((value) => typeof value === 'string' && isValidImageLocation(value), {
      message: 'Image URL is required',
    })
    .transform((value) => value);

const optionalImageLocation = () =>
  z
    .preprocess(preprocessImageValue, z.union([z.string(), z.null()]))
    .refine((value) => value === null || isValidImageLocation(value), {
      message: 'Must be a valid URL or upload path',
    })
    .transform((value) => (value === null ? null : value))
    .optional();

const booleanLike = () =>
  z.preprocess((value) => {
    if (typeof value === 'string') {
      const normalised = value.trim().toLowerCase();
      if (['true', '1', 'yes', 'on'].includes(normalised)) return true;
      if (['false', '0', 'no', 'off'].includes(normalised)) return false;
    }
    return value;
  }, z.boolean({ invalid_type_error: 'Must be true or false' }));

const requiredUrl = (message) =>
  z.preprocess(
    (value) => (typeof value === 'string' ? value.trim() : value),
    z.string().url({ message: message || 'Must be a valid URL' })
  );

const optionalInt = (opts = {}) =>
  z
    .preprocess((value) => {
      if (value === undefined || value === null || value === '') return null;
      const parsed = Number(value);
      return Number.isFinite(parsed) ? Math.trunc(parsed) : value;
    }, z.number({ invalid_type_error: 'Must be a number' }).int())
    .nullable()
    .optional()
    .refine((value) => (value == null ? true : value >= (opts.min ?? Number.MIN_SAFE_INTEGER)), {
      message: opts.minMessage || 'Value is too small',
    })
    .refine((value) => (value == null ? true : value <= (opts.max ?? Number.MAX_SAFE_INTEGER)), {
      message: opts.maxMessage || 'Value is too large',
    });

const optionalFloat = () =>
  z
    .preprocess((value) => {
      if (value === undefined || value === null || value === '') return null;
      const parsed = Number(value);
      return Number.isFinite(parsed) ? parsed : value;
    }, z.number({ invalid_type_error: 'Must be a number' }))
    .nullable()
    .optional();

const extractImageUrlFromInput = (input) => {
  if (typeof input === 'string') {
    const trimmed = input.trim();
    return trimmed.length ? trimmed : null;
  }

  if (input && typeof input === 'object') {
    const candidates = [input.imageUrl, input.url];
    for (const candidate of candidates) {
      if (typeof candidate === 'string') {
        const trimmed = candidate.trim();
        if (trimmed.length) {
          return trimmed;
        }
      }
    }
  }

  return null;
};

const normaliseSubmittedPropertyImages = (input) => {
  if (!Array.isArray(input) || !input.length) {
    return [];
  }

  const collected = input
    .map((item) => {
      if (typeof item === 'string') {
        const trimmed = item.trim();
        if (!trimmed || !isValidImageLocation(trimmed)) {
          return null;
        }
        return {
          imageUrl: trimmed,
          caption: null,
          captionProvided: false,
          isPrimary: undefined,
        };
      }

      if (!item || typeof item !== 'object') {
        return null;
      }

      const imageUrl = extractImageUrlFromInput(item);
      if (!imageUrl || !isValidImageLocation(imageUrl)) {
        return null;
      }

      const altTextRaw = typeof item.altText === 'string' ? item.altText : undefined;
      const captionRaw = typeof item.caption === 'string' ? item.caption : undefined;
      const providedCaption = altTextRaw !== undefined ? altTextRaw : captionRaw;
      const trimmedCaption = typeof providedCaption === 'string' ? providedCaption.trim() : '';

      return {
        imageUrl,
        caption: trimmedCaption ? trimmedCaption : null,
        captionProvided: providedCaption !== undefined,
        isPrimary: item.isPrimary === true ? true : item.isPrimary === false ? false : undefined,
      };
    })
    .filter(Boolean);

  if (!collected.length) {
    return [];
  }

  const explicitPrimaryIndex = collected.findIndex((image) => image.isPrimary === true);
  const primaryIndex = explicitPrimaryIndex >= 0 ? explicitPrimaryIndex : 0;

  return collected.map((image, index) => ({
    imageUrl: image.imageUrl,
    caption: image.caption,
    captionProvided: image.captionProvided,
    isPrimary: index === primaryIndex,
  }));
};

const STATUS_VALUES = ['ACTIVE', 'INACTIVE', 'UNDER_MAINTENANCE'];

const propertyImagesIncludeConfig = {
  orderBy: [
    { displayOrder: 'asc' },
    { createdAt: 'asc' },
  ],
};

const PROPERTY_IMAGES_CHECK_TTL_MS = 30 * 1000;

let propertyImagesFeatureCache = null;
let propertyImagesFeatureLastCheck = 0;
let propertyImagesFeatureLogged = false;

const logPropertyImagesUnavailable = () => {
  if (!propertyImagesFeatureLogged && process.env.NODE_ENV !== 'test') {
    console.warn(
      'Property images table not found. Falling back to legacy property.imageUrl field.'
    );
    propertyImagesFeatureLogged = true;
  }
};

const isPropertyImagesMissingError = (error) => {
  if (!error) return false;
  if (error.code === 'P2021') return true;
  if (error.code === 'P2010' && error.meta?.modelName === 'PropertyImage') return true;
  const message = typeof error.message === 'string' ? error.message.toLowerCase() : '';
  return message.includes('propertyimage');
};

const shouldRecheckPropertyImagesSupport = () => {
  if (propertyImagesFeatureCache === null) {
    return true;
  }

  if (propertyImagesFeatureCache === true) {
    return false;
  }

  const age = Date.now() - propertyImagesFeatureLastCheck;
  return age >= PROPERTY_IMAGES_CHECK_TTL_MS;
};

const markPropertyImagesSupported = () => {
  propertyImagesFeatureCache = true;
  propertyImagesFeatureLastCheck = Date.now();
};

const markPropertyImagesUnsupported = () => {
  if (propertyImagesFeatureCache !== false) {
    logPropertyImagesUnavailable();
  }
  propertyImagesFeatureCache = false;
  propertyImagesFeatureLastCheck = Date.now();
};

const propertyImagesFeatureAvailable = async () => {
  if (!shouldRecheckPropertyImagesSupport()) {
    return propertyImagesFeatureCache === true;
  }

  try {
    await prisma.propertyImage.findFirst({ select: { id: true } });
    markPropertyImagesSupported();
    return true;
  } catch (error) {
    if (isPropertyImagesMissingError(error)) {
      markPropertyImagesUnsupported();
      return false;
    }

    console.warn('Failed to verify property images support:', error.message);
    propertyImagesFeatureLastCheck = Date.now();
    throw error;
  }
};

const withPropertyImagesSupport = async (operation) => {
  const includeImages = await propertyImagesFeatureAvailable();

  try {
    return await operation(includeImages);
  } catch (error) {
    if (includeImages && isPropertyImagesMissingError(error)) {
      markPropertyImagesUnsupported();
      return operation(false);
    }
    throw error;
  }
};

const buildPropertyListSelect = (includeImages) => {
  if (includeImages) return propertyListSelect;
  const { propertyImages: _omit, ...rest } = propertyListSelect;
  return rest;
};

const buildPropertyImagesInclude = (includeImages) =>
  includeImages ? { propertyImages: propertyImagesIncludeConfig } : {};

const buildPropertyDetailInclude = (includeImages) => ({
  units: { orderBy: { unitNumber: 'asc' } },
  manager: {
    select: {
      id: true,
      firstName: true,
      lastName: true,
      email: true,
      phone: true,
    },
  },
  owners: {
    include: {
      owner: {
        select: {
          id: true,
          firstName: true,
          lastName: true,
          email: true,
          phone: true,
        },
      },
    },
  },
  ...buildPropertyImagesInclude(includeImages),
});

const propertyImageInputObjectSchema = z.object({
  url: optionalImageLocation(),
  imageUrl: optionalImageLocation(),
  caption: optionalString(),
  altText: optionalString(),
  isPrimary: booleanLike().optional(),
});

const propertyImageInputSchema = z.union([z.string(), propertyImageInputObjectSchema]);

const basePropertySchema = z.object({
    name: requiredString('Property name is required'),
    address: requiredString('Address is required'),
    city: requiredString('City is required'),
    state: optionalString(),
    zipCode: optionalString(),
    postcode: optionalString(),
    country: requiredString('Country is required'),
    propertyType: optionalString(),
    type: optionalString(),
    status: z
      .preprocess((value) => (typeof value === 'string' ? value.trim().toUpperCase() : value), z.enum(STATUS_VALUES))
      .default('ACTIVE'),
    yearBuilt: optionalInt({
      min: 1800,
      minMessage: 'Year must be 1800 or later',
      max: new Date().getFullYear(),
      maxMessage: `Year cannot be later than ${new Date().getFullYear()}`,
    }),
    totalUnits: optionalInt({ min: 0, minMessage: 'Total units cannot be negative' }).default(0),
    totalArea: optionalFloat(),
    description: optionalString(),
    imageUrl: optionalImageLocation(),
    managerId: optionalString(),

    // Legacy aliases – accepted but converted internally
    coverImage: optionalString(),
    images: z.array(propertyImageInputSchema).optional(),
  });

const withAliasValidation = (schema, { requireCoreFields = true } = {}) =>
  schema.superRefine((data, ctx) => {
    if (requireCoreFields && !data.propertyType && !data.type) {
      ctx.addIssue({
        path: ['propertyType'],
        code: z.ZodIssueCode.custom,
        message: 'Property type is required',
      });
    }
  });

const propertySchema = withAliasValidation(basePropertySchema);
const propertyUpdateSchema = withAliasValidation(basePropertySchema.partial(), { requireCoreFields: false });

const unitSchema = z.object({
  unitNumber: requiredString('Unit number is required'),
  address: optionalString(),
  bedrooms: optionalInt({ min: 0, minMessage: 'Bedrooms cannot be negative' }),
  status: optionalString(),
});

const propertyImageCreateSchema = z
  .object({
    imageUrl: requiredImageLocation(),
    caption: optionalString(),
    altText: optionalString(),
    isPrimary: booleanLike().optional(),
  })
  .transform((data) => ({
    imageUrl: data.imageUrl,
    caption: data.caption !== undefined ? data.caption : data.altText ?? null,
    isPrimary: data.isPrimary,
  }));

const determineNewImagePrimaryFlag = (requestedIsPrimary, { hasExistingImages, hasExistingPrimary } = {}) => {
  if (requestedIsPrimary === true) {
    return true;
  }

  if (!hasExistingImages) {
    return true;
  }

  if (!hasExistingPrimary) {
    return true;
  }

  return false;
};

const propertyImageUpdateSchema = z
  .object({
    caption: optionalString(),
    altText: optionalString(),
    isPrimary: booleanLike().optional(),
  })
  .refine((data) => data.caption !== undefined || data.altText !== undefined || data.isPrimary !== undefined, {
    message: 'No updates provided',
  })
  .transform((data) => ({
    caption:
      data.caption !== undefined
        ? data.caption
        : data.altText !== undefined
          ? data.altText
          : undefined,
    isPrimary: data.isPrimary,
  }));

const propertyImageReorderSchema = z.object({
  orderedImageIds: z.array(z.string().min(1)).min(1, 'At least one image id is required'),
});

// ---------------------------------------------------------------------------
// Helpers
// ---------------------------------------------------------------------------
// Helper to invalidate property-related caches
const toArray = (value) => {
  if (Array.isArray(value)) {
    return value;
  }
  if (value == null) {
    return [];
  }
  return [value];
};

const collectPropertyCacheUserIds = (property, currentUserId) => {
  const uniqueIds = new Set();

  toArray(currentUserId).forEach((id) => {
    if (id) uniqueIds.add(id);
  });

  if (property) {
    if (property.managerId) {
      uniqueIds.add(property.managerId);
    }

    if (Array.isArray(property.owners)) {
      property.owners.forEach((ownerRecord) => {
        const ownerId = ownerRecord?.ownerId || ownerRecord?.owner?.id;
        if (ownerId) {
          uniqueIds.add(ownerId);
        }
      });
    }
  }

  return Array.from(uniqueIds);
};

const invalidatePropertyCaches = async (userIdentifiers, helpers = {}) => {
  const userIds = toArray(userIdentifiers).filter(Boolean);
  if (!userIds.length) return;

  const { invalidateFn = invalidate, invalidatePatternFn = invalidatePattern } = helpers;

  const tasks = userIds.map((userId) => {
    const propertyPattern = `cache:/api/properties*user:${userId}`;
    const cacheKeys = [
      `cache:/api/properties:user:${userId}`,
      `cache:/api/dashboard/summary:user:${userId}`,
    ];

    return Promise.all([
      invalidatePatternFn(propertyPattern),
      ...cacheKeys.map((key) => invalidateFn(key)),
    ]);
  });

  await Promise.all(tasks);
};

const applyLegacyAliases = (input = {}) => {
  const data = { ...input };
  if (!data.zipCode && data.postcode) {
    data.zipCode = data.postcode;
  }
  if (!data.propertyType && data.type) {
    data.propertyType = data.type;
  }
  if (!data.imageUrl && (data.coverImage || data.images?.length)) {
    const candidates = [data.coverImage, ...(Array.isArray(data.images) ? data.images : [])];
    const firstUrl = candidates
      .map((value) => extractImageUrlFromInput(value))
      .find((value) => value && isValidImageLocation(value));
    if (firstUrl) {
      data.imageUrl = firstUrl;
    }
  }
  return data;
};

const normalizePropertyImages = (property) => {
  if (!property) return [];

  const records = Array.isArray(property.propertyImages) ? property.propertyImages : [];

  if (!records.length) {
    if (property.imageUrl) {
      return [
        {
          id: `${property.id}:primary`,
          propertyId: property.id,
          imageUrl: property.imageUrl,
          caption: null,
          isPrimary: true,
          displayOrder: 0,
          uploadedById: property.managerId ?? null,
          createdAt: property.createdAt ?? null,
          updatedAt: property.updatedAt ?? null,
        },
      ];
    }

    return [];
  }

  return records
    .slice()
    .sort((a, b) => {
      const orderDiff = (a.displayOrder ?? 0) - (b.displayOrder ?? 0);
      if (orderDiff !== 0) return orderDiff;
      const aDate = a.createdAt ? new Date(a.createdAt).getTime() : 0;
      const bDate = b.createdAt ? new Date(b.createdAt).getTime() : 0;
      return aDate - bDate;
    })
    .map((image) => ({
      id: image.id,
      propertyId: image.propertyId,
      imageUrl: image.imageUrl,
      caption: image.caption ?? null,
      isPrimary: Boolean(image.isPrimary),
      displayOrder: image.displayOrder ?? 0,
      uploadedById: image.uploadedById ?? null,
      createdAt: image.createdAt ?? null,
      updatedAt: image.updatedAt ?? null,
    }));
};

const normalizeImageRecordValue = (value) => (typeof value === 'string' ? value.trim() : '');

const determinePrimaryImageIndex = (imageUrls = [], preferredPrimaryUrl) => {
  const urls = Array.isArray(imageUrls) ? imageUrls : [];
  const preferred = normalizeImageRecordValue(preferredPrimaryUrl);

  if (preferred) {
    const matchIndex = urls.findIndex((url) => normalizeImageRecordValue(url) === preferred);
    if (matchIndex !== -1) {
      return matchIndex;
    }
  }

  return urls.length > 0 ? 0 : -1;
};

const buildPropertyImageRecords = ({
  propertyId,
  imageUrls = [],
  preferredPrimaryUrl,
  getCaption,
  uploadedById,
}) => {
  const urls = Array.isArray(imageUrls) ? imageUrls : [];
  const primaryIndex = determinePrimaryImageIndex(urls, preferredPrimaryUrl);

  return urls.map((imageUrl, index) => {
    const caption = typeof getCaption === 'function' ? getCaption(imageUrl, index) : null;
    return {
      propertyId,
      imageUrl,
      caption: caption ?? null,
      isPrimary: index === primaryIndex,
      displayOrder: index,
      uploadedById,
    };
  });
};

const resolvePrimaryImageUrl = (images = []) => {
  if (!Array.isArray(images) || images.length === 0) {
    return null;
  }

  const [bestMatch] = images
    .filter((image) => {
      if (!image) return false;
      if (typeof image.imageUrl !== 'string') return false;
      return image.imageUrl.trim().length > 0;
    })
    .sort((a, b) => {
      const aPrimary = Boolean(a.isPrimary);
      const bPrimary = Boolean(b.isPrimary);
      if (aPrimary !== bPrimary) {
        return aPrimary ? -1 : 1;
      }

      const orderDiff = (a.displayOrder ?? 0) - (b.displayOrder ?? 0);
      if (orderDiff !== 0) return orderDiff;

      const aDate = a.createdAt ? new Date(a.createdAt).getTime() : 0;
      const bDate = b.createdAt ? new Date(b.createdAt).getTime() : 0;
      return aDate - bDate;
    });

  return bestMatch?.imageUrl?.trim() || null;
};

const syncPropertyCoverImage = async (tx, propertyId) => {
  const images = await tx.propertyImage.findMany({
    where: { propertyId },
    select: { imageUrl: true, isPrimary: true, displayOrder: true, createdAt: true },
  });

  const nextImageUrl = resolvePrimaryImageUrl(images);

  await tx.property.update({
    where: { id: propertyId },
    data: { imageUrl: nextImageUrl },
  });

  return nextImageUrl;
};

const toPublicProperty = (property) => {
  if (!property) return property;

  const { propertyImages, ...rest } = property;

  return {
    ...rest,
    postcode: property.postcode ?? property.zipCode ?? null,
    type: property.type ?? property.propertyType ?? null,
    coverImage: property.coverImage ?? property.imageUrl ?? null,
    images: normalizePropertyImages(property),
  };
};

const ensurePropertyAccess = (property, user, options = {}) => {
  const { requireWrite = false } = options;
  
  if (!property) return { allowed: false, reason: 'Property not found', status: 404 };
  
  // Property managers who manage the property have full access
  if (user.role === 'PROPERTY_MANAGER' && property.managerId === user.id) {
    return { allowed: true, canWrite: true };
  }
  
  // Owners who own the property have read-only access
  if (user.role === 'OWNER' && property.owners?.some(o => o.ownerId === user.id)) {
    if (requireWrite) {
      return { allowed: false, reason: 'Owners have read-only access', status: 403 };
    }
    return { allowed: true, canWrite: false };
  }
  
  return { allowed: false, reason: 'Forbidden', status: 403 };
};

// ---------------------------------------------------------------------------
// Routes
// ---------------------------------------------------------------------------
// GET / - List properties (PROPERTY_MANAGER sees their properties, OWNER sees owned properties)
// Cached for 5 minutes
router.get('/', cacheMiddleware({ ttl: 300 }), async (req, res) => {
  try {
    let where = {};

    // Property managers see properties they manage
    if (req.user.role === 'PROPERTY_MANAGER') {
      where = { managerId: req.user.id };
    }

    // Owners see properties they own
    if (req.user.role === 'OWNER') {
      where = {
        owners: {
          some: {
            ownerId: req.user.id,
          },
        },
      };
    }

    // Technicians and tenants should not access this route
    if (req.user.role === 'TECHNICIAN' || req.user.role === 'TENANT') {
      return sendError(
        res,
        403,
        'Access denied. This endpoint is for property managers and owners only.',
        ErrorCodes.ACC_ACCESS_DENIED
      );
    }

    // Parse pagination parameters
    const limit = Math.min(Math.max(parseInt(req.query.limit) || 50, 1), 100);
    const offset = Math.max(parseInt(req.query.offset) || 0, 0);

    const { items: properties, total } = await withPropertyImagesSupport(async (includeImages) => {
      const select = buildPropertyListSelect(includeImages);

      const [items, count] = await Promise.all([
        prisma.property.findMany({
          where,
          select,
          orderBy: { createdAt: 'desc' },
          skip: offset,
          take: limit,
        }),
        prisma.property.count({ where }),
      ]);

      return { items, total: count };
    });

    // Calculate page number and hasMore
    const page = Math.floor(offset / limit) + 1;
    const hasMore = offset + limit < total;

    // Return paginated response
    res.json({
      items: properties.map(toPublicProperty),
      total,
      page,
      hasMore,
    });
  } catch (error) {
    console.error('Get properties error:', {
      message: error?.message,
      code: error?.code,
      meta: error?.meta,
      stack: error?.stack,
    });
    return sendError(res, 500, 'Failed to fetch properties', ErrorCodes.ERR_INTERNAL_SERVER);
  }
});

// POST / - Create property (PROPERTY_MANAGER only, requires active subscription)
router.post('/', requireRole('PROPERTY_MANAGER'), requireActiveSubscription, async (req, res) => {
  try {
    const parsed = applyLegacyAliases(propertySchema.parse(req.body ?? {}));
    // Remove legacy alias fields (they've been converted to standard fields)
    // Keep the converted fields: zipCode, propertyType, imageUrl
    const { managerId: managerIdInput, postcode, type, coverImage, images: rawImages, ...data } = parsed;

    // Property managers can only create properties for themselves
    const managerId = req.user.id;

    const initialImages = normaliseSubmittedPropertyImages(rawImages);

    const primaryImageCandidate = initialImages.find((image) => image.isPrimary) || initialImages[0] || null;
    const coverImageUrl = data.imageUrl ?? primaryImageCandidate?.imageUrl ?? null;

    // Ensure converted fields are included in the data
    const propertyData = {
      ...data,
      managerId,
      // Include converted fields if they exist
      ...(parsed.zipCode && { zipCode: parsed.zipCode }),
      ...(parsed.propertyType && { propertyType: parsed.propertyType }),
      ...(coverImageUrl ? { imageUrl: coverImageUrl } : {}),
    };

    const { property, propertyWithImages } = await withPropertyImagesSupport(async (includeImages) => {
      const createdProperty = await prisma.$transaction(async (tx) => {
        const newProperty = await tx.property.create({
          data: propertyData,
        });

        if (includeImages && initialImages.length) {
<<<<<<< HEAD
          const records = initialImages.map((image, index) => ({
            propertyId: newProperty.id,
            imageUrl: image.imageUrl,
            caption: image.caption ?? null,
            isPrimary: image.isPrimary,
            displayOrder: index,
=======
          const records = buildPropertyImageRecords({
            propertyId: newProperty.id,
            imageUrls: initialImages,
            preferredPrimaryUrl: coverImageUrl,
>>>>>>> d26f2710
            uploadedById: req.user.id,
          });

          if (records.length) {
            await tx.propertyImage.createMany({ data: records });
          }
        }

        return newProperty;
      });

      if (!includeImages) {
        return { property: createdProperty, propertyWithImages: null };
      }

      const withImages = await prisma.property.findUnique({
        where: { id: createdProperty.id },
        include: buildPropertyImagesInclude(true),
      });

      return { property: createdProperty, propertyWithImages: withImages };
    });

    // Invalidate property and dashboard caches for all affected users
    const cacheUserIds = collectPropertyCacheUserIds(propertyWithImages ?? property, req.user.id);
    await invalidatePropertyCaches(cacheUserIds);

    const responsePayload = propertyWithImages ? toPublicProperty(propertyWithImages) : toPublicProperty(property);

    res.status(201).json({ success: true, property: responsePayload });
  } catch (error) {
    if (error instanceof z.ZodError) {
      return sendError(res, 400, 'Validation error', ErrorCodes.VAL_VALIDATION_ERROR, error.flatten());
    }

    console.error('Create property error:', {
      message: error?.message,
      code: error?.code,
      meta: error?.meta,
    });
    return sendError(res, 500, 'Failed to create property', ErrorCodes.ERR_INTERNAL_SERVER);
  }
});

// GET /:id - Get property by ID (with access check)
router.get('/:id', async (req, res) => {
  try {
    const property = await withPropertyImagesSupport((includeImages) =>
      prisma.property.findUnique({
        where: { id: req.params.id },
        include: buildPropertyDetailInclude(includeImages),
      })
    );

    const access = ensurePropertyAccess(property, req.user);
    if (!access.allowed) {
      const errorCode = access.status === 404 ? ErrorCodes.RES_PROPERTY_NOT_FOUND : ErrorCodes.ACC_PROPERTY_ACCESS_DENIED;
      return sendError(res, access.status, access.reason, errorCode);
    }

    res.json({ success: true, property: toPublicProperty(property) });
  } catch (error) {
    console.error('Get property error:', {
      message: error?.message,
      code: error?.code,
      meta: error?.meta,
    });
    return sendError(res, 500, 'Failed to fetch property', ErrorCodes.ERR_INTERNAL_SERVER);
  }
});

// PATCH /:id - Update property (PROPERTY_MANAGER only, must be property manager)
router.patch('/:id', requireRole('PROPERTY_MANAGER'), async (req, res) => {
  try {
    const property = await prisma.property.findUnique({ 
      where: { id: req.params.id },
      include: {
        owners: {
          select: { ownerId: true },
        },
      },
    });
    const access = ensurePropertyAccess(property, req.user, { requireWrite: true });
    if (!access.allowed) {
      const errorCode = access.status === 404 ? ErrorCodes.RES_PROPERTY_NOT_FOUND : ErrorCodes.ACC_PROPERTY_ACCESS_DENIED;
      return sendError(res, access.status, access.reason, errorCode);
    }

    const parsed = applyLegacyAliases(propertyUpdateSchema.parse(req.body ?? {}));
    // Remove legacy alias fields (they've been converted to standard fields)
    // Keep the converted fields: zipCode, propertyType, imageUrl
    const { managerId: managerIdInput, postcode, type, coverImage, images: rawImages, ...data } = parsed;

    // Property manager can only update their own properties (already checked by ensurePropertyAccess)
    const managerId = property.managerId;

    const imageUpdates = rawImages === undefined ? undefined : normaliseSubmittedPropertyImages(rawImages);

    // Ensure converted fields are included in the data
    const updateData = {
      ...data,
      managerId,
      // Include converted fields if they exist
      ...(parsed.zipCode !== undefined && { zipCode: parsed.zipCode }),
      ...(parsed.propertyType !== undefined && { propertyType: parsed.propertyType }),
      ...(parsed.imageUrl !== undefined && { imageUrl: parsed.imageUrl }),
    };

    if (imageUpdates !== undefined) {
      if (imageUpdates.length > 0) {
        if (parsed.imageUrl === undefined) {
          const primaryImage = imageUpdates.find((image) => image.isPrimary) || imageUpdates[0];
          updateData.imageUrl = primaryImage?.imageUrl ?? null;
        }
      } else if (parsed.imageUrl === undefined) {
        updateData.imageUrl = null;
      }
    }

    const { property: updatedProperty, propertyWithImages } = await withPropertyImagesSupport(async (includeImages) => {
      const result = await prisma.$transaction(async (tx) => {
        const updatedRecord = await tx.property.update({
          where: { id: property.id },
          data: updateData,
        });

        if (includeImages && imageUpdates !== undefined) {
          const existingImages = await tx.propertyImage.findMany({
            where: { propertyId: property.id },
            select: { imageUrl: true, caption: true },
            orderBy: [
              { displayOrder: 'asc' },
              { createdAt: 'asc' },
            ],
          });

          const existingCaptionsByUrl = existingImages.reduce((map, image) => {
            if (!map.has(image.imageUrl)) {
              map.set(image.imageUrl, []);
            }
            map.get(image.imageUrl).push(image.caption ?? null);
            return map;
          }, new Map());

          await tx.propertyImage.deleteMany({ where: { propertyId: property.id } });

          if (imageUpdates.length) {
<<<<<<< HEAD
            const records = imageUpdates.map((image, index) => {
              const previousCaptions = existingCaptionsByUrl.get(image.imageUrl) || [];
              const fallbackCaption = previousCaptions.length ? previousCaptions.shift() : null;
              const captionToUse = image.captionProvided
                ? image.caption ?? null
                : fallbackCaption ?? image.caption ?? null;

              return {
                propertyId: property.id,
                imageUrl: image.imageUrl,
                caption: captionToUse,
                isPrimary: image.isPrimary,
                displayOrder: index,
                uploadedById: req.user.id,
              };
=======
            const preferredPrimaryUrl =
              parsed.imageUrl !== undefined ? parsed.imageUrl : imageUpdates[0] ?? null;

            const records = buildPropertyImageRecords({
              propertyId: property.id,
              imageUrls: imageUpdates,
              preferredPrimaryUrl,
              getCaption: (imageUrl) => existingImagesByUrl.get(imageUrl)?.shift()?.caption ?? null,
              uploadedById: req.user.id,
>>>>>>> d26f2710
            });

            if (records.length) {
              await tx.propertyImage.createMany({ data: records });
            }
          }
        }

        return updatedRecord;
      });

      if (!includeImages) {
        return { property: result, propertyWithImages: null };
      }

      const withImages = await prisma.property.findUnique({
        where: { id: property.id },
        include: {
          owners: {
            select: { ownerId: true },
          },
          ...buildPropertyImagesInclude(true),
        },
      });

      return { property: result, propertyWithImages: withImages };
    });

    // Invalidate property and dashboard caches for all affected users
    const propertyForCache = propertyWithImages ?? { ...updatedProperty, owners: property.owners };
    const cacheUserIds = collectPropertyCacheUserIds(propertyForCache, req.user.id);
    await invalidatePropertyCaches(cacheUserIds);

    const propertyForResponse = propertyWithImages ?? { ...updatedProperty, owners: property.owners };
    res.json({ success: true, property: toPublicProperty(propertyForResponse) });
  } catch (error) {
    if (error instanceof z.ZodError) {
      return sendError(res, 400, 'Validation error', ErrorCodes.VAL_VALIDATION_ERROR, error.flatten());
    }

    console.error('Update property error:', {
      message: error?.message,
      code: error?.code,
      meta: error?.meta,
    });
    return sendError(res, 500, 'Failed to update property', ErrorCodes.ERR_INTERNAL_SERVER);
  }
});

// DELETE /:id - Delete property (PROPERTY_MANAGER only, must be property manager)
router.delete('/:id', requireRole('PROPERTY_MANAGER'), async (req, res) => {
  try {
    const property = await prisma.property.findUnique({
      where: { id: req.params.id },
      include: {
        owners: {
          select: { ownerId: true },
        },
      },
    });
    const access = ensurePropertyAccess(property, req.user, { requireWrite: true });
    if (!access.allowed) {
      const errorCode = access.status === 404 ? ErrorCodes.RES_PROPERTY_NOT_FOUND : ErrorCodes.ACC_PROPERTY_ACCESS_DENIED;
      return sendError(res, access.status, access.reason, errorCode);
    }

    await prisma.property.delete({ where: { id: property.id } });

    // Invalidate property and dashboard caches for all affected users
    const cacheUserIds = collectPropertyCacheUserIds(property, req.user.id);
    await invalidatePropertyCaches(cacheUserIds);

    res.json({ success: true, message: 'Property deleted successfully' });
  } catch (error) {
    console.error('Delete property error:', {
      message: error?.message,
      code: error?.code,
      meta: error?.meta,
    });
    return sendError(res, 500, 'Failed to delete property', ErrorCodes.ERR_INTERNAL_SERVER);
  }
});

// ---------------------------------------------------------------------------
// Property image routes
// ---------------------------------------------------------------------------

propertyImagesRouter.use(async (req, res, next) => {
  try {
    const available = await propertyImagesFeatureAvailable();
    if (!available) {
      return sendError(
        res,
        503,
        'Property image management is not available. Please run the latest database migrations.',
        ErrorCodes.EXT_SERVICE_UNAVAILABLE
      );
    }
    return next();
  } catch (error) {
    console.error('Property image availability check failed:', error);
    return sendError(res, 500, 'Failed to process request', ErrorCodes.ERR_INTERNAL_SERVER);
  }
});

propertyImagesRouter.get('/', async (req, res) => {
  const propertyId = req.params.id;

  try {
    const property = await prisma.property.findUnique({
      where: { id: propertyId },
      include: {
        owners: { select: { ownerId: true } },
      },
    });

    const access = ensurePropertyAccess(property, req.user);
    if (!access.allowed) {
      const errorCode = access.status === 404 ? ErrorCodes.RES_PROPERTY_NOT_FOUND : ErrorCodes.ACC_PROPERTY_ACCESS_DENIED;
      return sendError(res, access.status, access.reason, errorCode);
    }

    const images = await prisma.propertyImage.findMany({
      where: { propertyId },
      orderBy: [
        { displayOrder: 'asc' },
        { createdAt: 'asc' },
      ],
    });

    res.json({ success: true, images: normalizePropertyImages({ ...property, propertyImages: images }) });
  } catch (error) {
    console.error('Get property images error:', error);
    return sendError(res, 500, 'Failed to fetch property images', ErrorCodes.ERR_INTERNAL_SERVER);
  }
});

propertyImagesRouter.post('/', requireRole('PROPERTY_MANAGER'), maybeHandleImageUpload, async (req, res) => {
  const propertyId = req.params.id;

  const cleanupUploadedFile = () => {
    if (req.file?.path) {
      try {
        fs.unlinkSync(req.file.path);
      } catch (cleanupError) {
        console.error('Failed to remove uploaded file after error:', cleanupError);
      }
    }
  };

  try {
    const property = await prisma.property.findUnique({
      where: { id: propertyId },
      include: {
        owners: { select: { ownerId: true } },
      },
    });

    const access = ensurePropertyAccess(property, req.user, { requireWrite: true });
    if (!access.allowed) {
      cleanupUploadedFile();
      const errorCode = access.status === 404 ? ErrorCodes.RES_PROPERTY_NOT_FOUND : ErrorCodes.ACC_PROPERTY_ACCESS_DENIED;
      return sendError(res, access.status, access.reason, errorCode);
    }

    const body = { ...(req.body ?? {}) };
    if (req.file?.filename) {
      body.imageUrl = `/uploads/${req.file.filename}`;
    }

    const parsed = propertyImageCreateSchema.parse(body);

    const [existingImages, existingPrimary] = await Promise.all([
      prisma.propertyImage.findMany({
        where: { propertyId },
        select: { id: true, displayOrder: true },
        orderBy: { displayOrder: 'desc' },
        take: 1,
      }),
      prisma.propertyImage.findFirst({
        where: { propertyId, isPrimary: true },
        select: { id: true },
      }),
    ]);

    const nextDisplayOrder = existingImages.length ? (existingImages[0].displayOrder ?? 0) + 1 : 0;
    const shouldBePrimary = determineNewImagePrimaryFlag(parsed.isPrimary, {
      hasExistingImages: existingImages.length > 0,
      hasExistingPrimary: Boolean(existingPrimary),
    });

    const createdImage = await prisma.$transaction(async (tx) => {
      const image = await tx.propertyImage.create({
        data: {
          propertyId,
          imageUrl: parsed.imageUrl,
          caption: parsed.caption ?? null,
          isPrimary: shouldBePrimary,
          displayOrder: nextDisplayOrder,
          uploadedById: req.user.id,
        },
      });

      if (shouldBePrimary) {
        await tx.propertyImage.updateMany({
          where: {
            propertyId,
            NOT: { id: image.id },
          },
          data: { isPrimary: false },
        });
      }

      await syncPropertyCoverImage(tx, propertyId);

      return image;
    });

    const cacheUserIds = collectPropertyCacheUserIds(property, req.user.id);
    await invalidatePropertyCaches(cacheUserIds);

    res.status(201).json({ success: true, image: normalizePropertyImages({ ...property, propertyImages: [createdImage] })[0] });
  } catch (error) {
    cleanupUploadedFile();

    if (error instanceof z.ZodError) {
      return sendError(res, 400, 'Validation error', ErrorCodes.VAL_VALIDATION_ERROR, error.flatten());
    }

    console.error('Create property image error:', error);
    return sendError(res, 500, 'Failed to add property image', ErrorCodes.ERR_INTERNAL_SERVER);
  }
});

propertyImagesRouter.patch('/:imageId', requireRole('PROPERTY_MANAGER'), async (req, res) => {
  const propertyId = req.params.id;
  const imageId = req.params.imageId;

  try {
    const property = await prisma.property.findUnique({
      where: { id: propertyId },
      include: {
        owners: { select: { ownerId: true } },
      },
    });

    const access = ensurePropertyAccess(property, req.user, { requireWrite: true });
    if (!access.allowed) {
      const errorCode = access.status === 404 ? ErrorCodes.RES_PROPERTY_NOT_FOUND : ErrorCodes.ACC_PROPERTY_ACCESS_DENIED;
      return sendError(res, access.status, access.reason, errorCode);
    }

    const parsed = propertyImageUpdateSchema.parse(req.body ?? {});

    const updated = await prisma.$transaction(async (tx) => {
      const existing = await tx.propertyImage.findUnique({ where: { id: imageId } });
      if (!existing || existing.propertyId !== propertyId) {
        return null;
      }

      const updateData = {};
      if (parsed.caption !== undefined) updateData.caption = parsed.caption ?? null;
      if (parsed.isPrimary !== undefined) updateData.isPrimary = parsed.isPrimary;

      const result = await tx.propertyImage.update({
        where: { id: imageId },
        data: updateData,
      });

      if (parsed.isPrimary) {
        await tx.propertyImage.updateMany({
          where: {
            propertyId,
            NOT: { id: imageId },
          },
          data: { isPrimary: false },
        });
      }

      await syncPropertyCoverImage(tx, propertyId);

      return result;
    });

    if (!updated) {
      return sendError(res, 404, 'Property image not found', ErrorCodes.RES_PROPERTY_NOT_FOUND);
    }

    const cacheUserIds = collectPropertyCacheUserIds(property, req.user.id);
    await invalidatePropertyCaches(cacheUserIds);

    res.json({ success: true, image: normalizePropertyImages({ ...property, propertyImages: [updated] })[0] });
  } catch (error) {
    if (error instanceof z.ZodError) {
      return sendError(res, 400, 'Validation error', ErrorCodes.VAL_VALIDATION_ERROR, error.flatten());
    }

    console.error('Update property image error:', error);
    return sendError(res, 500, 'Failed to update property image', ErrorCodes.ERR_INTERNAL_SERVER);
  }
});

propertyImagesRouter.delete('/:imageId', requireRole('PROPERTY_MANAGER'), async (req, res) => {
  const propertyId = req.params.id;
  const imageId = req.params.imageId;

  try {
    const property = await prisma.property.findUnique({
      where: { id: propertyId },
      include: {
        owners: { select: { ownerId: true } },
      },
    });

    const access = ensurePropertyAccess(property, req.user, { requireWrite: true });
    if (!access.allowed) {
      const errorCode = access.status === 404 ? ErrorCodes.RES_PROPERTY_NOT_FOUND : ErrorCodes.ACC_PROPERTY_ACCESS_DENIED;
      return sendError(res, access.status, access.reason, errorCode);
    }

    const deleted = await prisma.$transaction(async (tx) => {
      const existing = await tx.propertyImage.findUnique({ where: { id: imageId } });
      if (!existing || existing.propertyId !== propertyId) {
        return null;
      }

      await tx.propertyImage.delete({ where: { id: imageId } });

      if (existing.isPrimary) {
        const nextPrimary = await tx.propertyImage.findFirst({
          where: { propertyId },
          orderBy: [
            { displayOrder: 'asc' },
            { createdAt: 'asc' },
          ],
        });

        if (nextPrimary) {
          await tx.propertyImage.update({
            where: { id: nextPrimary.id },
            data: { isPrimary: true },
          });
        }
      }

      await syncPropertyCoverImage(tx, propertyId);

      return existing;
    });

    if (!deleted) {
      return sendError(res, 404, 'Property image not found', ErrorCodes.RES_PROPERTY_NOT_FOUND);
    }

    const cacheUserIds = collectPropertyCacheUserIds(property, req.user.id);
    await invalidatePropertyCaches(cacheUserIds);

    res.json({ success: true });
  } catch (error) {
    console.error('Delete property image error:', error);
    return sendError(res, 500, 'Failed to delete property image', ErrorCodes.ERR_INTERNAL_SERVER);
  }
});

propertyImagesRouter.post('/reorder', requireRole('PROPERTY_MANAGER'), async (req, res) => {
  const propertyId = req.params.id;

  try {
    const property = await prisma.property.findUnique({
      where: { id: propertyId },
      include: {
        owners: { select: { ownerId: true } },
      },
    });

    const access = ensurePropertyAccess(property, req.user, { requireWrite: true });
    if (!access.allowed) {
      const errorCode = access.status === 404 ? ErrorCodes.RES_PROPERTY_NOT_FOUND : ErrorCodes.ACC_PROPERTY_ACCESS_DENIED;
      return sendError(res, access.status, access.reason, errorCode);
    }

    const parsed = propertyImageReorderSchema.parse(req.body ?? {});

    const existingImages = await prisma.propertyImage.findMany({
      where: { propertyId },
      orderBy: [
        { displayOrder: 'asc' },
        { createdAt: 'asc' },
      ],
    });

    const existingIds = existingImages.map((img) => img.id);
    const providedIds = parsed.orderedImageIds;

    if (existingIds.length !== providedIds.length || !providedIds.every((id) => existingIds.includes(id))) {
      return sendError(res, 400, 'Ordered image ids do not match existing images', ErrorCodes.VAL_VALIDATION_ERROR);
    }

    await prisma.$transaction(
      providedIds.map((id, index) =>
        prisma.propertyImage.update({
          where: { id },
          data: { displayOrder: index },
        })
      )
    );

    await syncPropertyCoverImage(prisma, propertyId);

    const cacheUserIds = collectPropertyCacheUserIds(property, req.user.id);
    await invalidatePropertyCaches(cacheUserIds);

    res.json({ success: true });
  } catch (error) {
    if (error instanceof z.ZodError) {
      return sendError(res, 400, 'Validation error', ErrorCodes.VAL_VALIDATION_ERROR, error.flatten());
    }

    console.error('Reorder property images error:', error);
    return sendError(res, 500, 'Failed to reorder property images', ErrorCodes.ERR_INTERNAL_SERVER);
  }
});

// GET /:id/activity - Get recent activity for a property
router.get('/:id/activity', async (req, res) => {
  try {
    const property = await prisma.property.findUnique({ 
      where: { id: req.params.id },
      include: {
        owners: {
          select: { ownerId: true },
        },
      },
    });
    const access = ensurePropertyAccess(property, req.user);
    if (!access.allowed) {
      const errorCode = access.status === 404 ? ErrorCodes.RES_PROPERTY_NOT_FOUND : ErrorCodes.ACC_PROPERTY_ACCESS_DENIED;
      return sendError(res, access.status, access.reason, errorCode);
    }

    const limit = Math.min(parseInt(req.query.limit) || 20, 50);
    const cacheKey = `property:${req.params.id}:activity:${limit}`;

    const cached = await redisGet(cacheKey);
    if (cached) {
      try {
        const parsed = typeof cached === 'string' ? JSON.parse(cached) : cached;
        if (parsed?.activities) {
          return res.json(parsed);
        }
      } catch (error) {
        if (process.env.NODE_ENV !== 'test') {
          console.warn('[PropertyActivity] Failed to parse cached payload:', error.message);
        }
      }
    }

    const propertyId = req.params.id;

    const rows = await prisma.propertyActivity.findMany({
      where: {
        propertyId: req.params.id,
      },
      take: limit,
      orderBy: {
        date: 'desc',
      },
    });

    const activities = rows.map((row) => {
      switch (row.type) {
        case 'job':
          return {
            type: 'job',
            id: row.id,
            title: row.title,
            description: row.assigned_first_name
              ? `Assigned to ${row.assigned_first_name} ${row.assigned_last_name}`
              : 'Job update',
            status: row.status,
            priority: row.priority,
            date: row.date,
          };
        case 'inspection':
          return {
            type: 'inspection',
            id: row.id,
            title: row.title,
            description: row.status ? `Inspection ${row.status.toLowerCase()}` : 'Inspection update',
            status: row.status,
            date: row.date,
          };
        case 'service_request':
          return {
            type: 'service_request',
            id: row.id,
            title: row.title,
            description: row.requested_first_name
              ? `Requested by ${row.requested_first_name} ${row.requested_last_name}`
              : 'Service request update',
            status: row.status,
            priority: row.priority,
            date: row.date,
          };
        case 'unit':
          return {
            type: 'unit',
            id: row.id,
            title: row.unit_number ? `Unit ${row.unit_number}` : 'Unit update',
            description: `Status: ${row.status}`,
            status: row.status,
            date: row.date,
          };
        default:
          return null;
      }
    }).filter(Boolean);

    const payload = { success: true, activities };

    await redisSet(cacheKey, payload, 300);

    res.json(payload);
  } catch (error) {
    console.error('Get property activity error:', error);
    return sendError(res, 500, 'Failed to fetch property activity', ErrorCodes.ERR_INTERNAL_SERVER);
  }
});

router._test = {
  propertySchema,
  propertyUpdateSchema,
  unitSchema,
  propertyImageCreateSchema,
  propertyImageUpdateSchema,
  propertyImageReorderSchema,
  applyLegacyAliases,
  toPublicProperty,
  normalizePropertyImages,
  resolvePrimaryImageUrl,
  determineNewImagePrimaryFlag,
<<<<<<< HEAD
  extractImageUrlFromInput,
  normaliseSubmittedPropertyImages,
=======
  determinePrimaryImageIndex,
  buildPropertyImageRecords,
>>>>>>> d26f2710
  STATUS_VALUES,
  invalidatePropertyCaches,
  propertyListSelect,
  collectPropertyCacheUserIds,
  propertyImagesRouter,
  maybeHandleImageUpload,
  isMultipartRequest,
};

export default router;<|MERGE_RESOLUTION|>--- conflicted
+++ resolved
@@ -893,19 +893,12 @@
         });
 
         if (includeImages && initialImages.length) {
-<<<<<<< HEAD
           const records = initialImages.map((image, index) => ({
             propertyId: newProperty.id,
             imageUrl: image.imageUrl,
             caption: image.caption ?? null,
             isPrimary: image.isPrimary,
             displayOrder: index,
-=======
-          const records = buildPropertyImageRecords({
-            propertyId: newProperty.id,
-            imageUrls: initialImages,
-            preferredPrimaryUrl: coverImageUrl,
->>>>>>> d26f2710
             uploadedById: req.user.id,
           });
 
@@ -1053,7 +1046,6 @@
           await tx.propertyImage.deleteMany({ where: { propertyId: property.id } });
 
           if (imageUpdates.length) {
-<<<<<<< HEAD
             const records = imageUpdates.map((image, index) => {
               const previousCaptions = existingCaptionsByUrl.get(image.imageUrl) || [];
               const fallbackCaption = previousCaptions.length ? previousCaptions.shift() : null;
@@ -1069,17 +1061,6 @@
                 displayOrder: index,
                 uploadedById: req.user.id,
               };
-=======
-            const preferredPrimaryUrl =
-              parsed.imageUrl !== undefined ? parsed.imageUrl : imageUpdates[0] ?? null;
-
-            const records = buildPropertyImageRecords({
-              propertyId: property.id,
-              imageUrls: imageUpdates,
-              preferredPrimaryUrl,
-              getCaption: (imageUrl) => existingImagesByUrl.get(imageUrl)?.shift()?.caption ?? null,
-              uploadedById: req.user.id,
->>>>>>> d26f2710
             });
 
             if (records.length) {
@@ -1621,13 +1602,8 @@
   normalizePropertyImages,
   resolvePrimaryImageUrl,
   determineNewImagePrimaryFlag,
-<<<<<<< HEAD
   extractImageUrlFromInput,
   normaliseSubmittedPropertyImages,
-=======
-  determinePrimaryImageIndex,
-  buildPropertyImageRecords,
->>>>>>> d26f2710
   STATUS_VALUES,
   invalidatePropertyCaches,
   propertyListSelect,
