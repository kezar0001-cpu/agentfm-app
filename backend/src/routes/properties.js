// backend/src/routes/properties.js
import { Router } from 'express';
import { z } from 'zod';
import path from 'path';
import fs from 'fs';
import multer from 'multer';
import { randomUUID } from 'crypto';
import prisma from '../config/prismaClient.js';
import { redisGet, redisSet } from '../config/redisClient.js';
import { requireAuth, requireRole, requireActiveSubscription } from '../middleware/auth.js';
import unitsRouter from './units.js';
import { cacheMiddleware, invalidate, invalidatePattern } from '../utils/cache.js';
import { sendError, ErrorCodes } from '../utils/errorHandler.js';

const router = Router();

const UPLOAD_DIR = path.join(process.cwd(), 'uploads');
if (!fs.existsSync(UPLOAD_DIR)) {
  fs.mkdirSync(UPLOAD_DIR, { recursive: true });
}

// Bug Fix #5: Add rate limiting for image uploads to prevent abuse
// Prevents spam uploads that could fill disk space or overload server
const uploadRateLimits = new Map();
const UPLOAD_RATE_LIMIT = 20; // Max 20 uploads per window
const UPLOAD_RATE_WINDOW = 60 * 1000; // 1 minute window

const checkUploadRateLimit = (userId) => {
  const now = Date.now();
  const userLimits = uploadRateLimits.get(userId) || { count: 0, windowStart: now };

  // Reset window if expired
  if (now - userLimits.windowStart > UPLOAD_RATE_WINDOW) {
    userLimits.count = 0;
    userLimits.windowStart = now;
  }

  userLimits.count++;
  uploadRateLimits.set(userId, userLimits);

  // Clean up old entries periodically to prevent memory leak
  if (uploadRateLimits.size > 10000) {
    const threshold = now - UPLOAD_RATE_WINDOW;
    for (const [key, value] of uploadRateLimits.entries()) {
      if (value.windowStart < threshold) {
        uploadRateLimits.delete(key);
      }
    }
  }

  return userLimits.count <= UPLOAD_RATE_LIMIT;
};

const rateLimitUpload = (req, res, next) => {
  if (!req.user?.id) {
    return next();
  }

  if (!checkUploadRateLimit(req.user.id)) {
    return sendError(
      res,
      429,
      `Too many uploads. Maximum ${UPLOAD_RATE_LIMIT} uploads per minute.`,
      ErrorCodes.RATE_LIMIT_EXCEEDED
    );
  }

  next();
};

const imageStorage = multer.diskStorage({
  destination: (_req, _file, cb) => cb(null, UPLOAD_DIR),
  filename: (_req, file, cb) => {
    const ext = path.extname(file.originalname || '');
    // Bug Fix #10: Sanitize filename to prevent path traversal attacks
    // Remove any path separators and null bytes that could be used maliciously
    const sanitizedName = path.basename(file.originalname || 'image', ext)
      .replace(/[\/\\.\x00]/g, '') // Remove slashes, dots, null bytes
      .toLowerCase()
      .replace(/[^a-z0-9-_]+/g, '-')
      .slice(0, 40) || 'image';
    const base = sanitizedName || 'image';
    // Bug Fix #1: Use UUID instead of Date.now() + random to prevent filename collisions
    // This eliminates race conditions when multiple images are uploaded simultaneously
    const unique = randomUUID();
    cb(null, `${base}-${unique}${ext}`);
  },
});

const imageUpload = multer({
  storage: imageStorage,
  limits: {
    fileSize: 10 * 1024 * 1024,
  },
  fileFilter: (_req, file, cb) => {
    // Bug Fix #3: Validate both MIME type AND file extension to prevent bypass
    // Ensures .jpg.exe or similar malicious files are rejected
    if (!file.mimetype || !file.mimetype.startsWith('image/')) {
      return cb(new multer.MulterError('LIMIT_UNEXPECTED_FILE', 'image'));
    }

    // Bug Fix #4: Validate file extension matches allowed image types
    const allowedExtensions = ['.jpg', '.jpeg', '.png', '.gif', '.webp'];
    const ext = path.extname(file.originalname || '').toLowerCase();
    if (!allowedExtensions.includes(ext)) {
      return cb(new multer.MulterError('LIMIT_UNEXPECTED_FILE', 'Invalid file extension. Only jpg, jpeg, png, gif, webp allowed'));
    }

    cb(null, true);
  },
});

const imageUploadMiddleware = imageUpload.single('image');

const isMultipartRequest = (req) => {
  const header = req?.headers?.['content-type'];
  if (!header) return false;
  const [type] = header.split(';', 1);
  return type?.trim().toLowerCase() === 'multipart/form-data';
};

const maybeHandleImageUpload = (req, res, next) => {
  if (isMultipartRequest(req)) {
    return imageUploadMiddleware(req, res, next);
  }
  return next();
};

const propertyImagesListSelection = {
  select: {
    id: true,
    propertyId: true,
    imageUrl: true,
    caption: true,
    isPrimary: true,
    displayOrder: true,
    uploadedById: true,
    createdAt: true,
    updatedAt: true,
  },
  orderBy: [
    { displayOrder: 'asc' },
    { createdAt: 'asc' },
  ],
  take: 10,
};

const propertyListSelect = {
  id: true,
  name: true,
  address: true,
  city: true,
  state: true,
  zipCode: true,
  country: true,
  propertyType: true,
  status: true,
  description: true,
  imageUrl: true,
  totalUnits: true,
  totalArea: true,
  yearBuilt: true,
  managerId: true,
  createdAt: true,
  updatedAt: true,
  propertyImages: propertyImagesListSelection,
  // Note: units are NOT loaded here for performance reasons
  // Loading all units just to calculate occupancy stats is inefficient
  // Occupancy stats require full unit data, so they're only calculated
  // in detail views where we load the full property with units
  _count: {
    select: {
      units: true,
      jobs: true,
      inspections: true,
    },
  },
};

// All property routes require authentication
router.use(requireAuth);

// DIAGNOSTIC ENDPOINT - Must come BEFORE any /:id routes to avoid conflicts
// GET /image-diagnostic/:id - Debug endpoint to see raw image data
router.get('/image-diagnostic/:id', async (req, res) => {
  try {
    const property = await prisma.property.findUnique({
      where: { id: req.params.id },
      include: {
        propertyImages: {
          orderBy: [
            { displayOrder: 'asc' },
            { createdAt: 'asc' },
          ]
        }
      }
    });

    if (!property) {
      return res.status(404).json({ error: 'Property not found' });
    }

    const publicProp = toPublicProperty(property);

    const diagnosticInfo = {
      propertyId: property.id,
      propertyName: property.name,
      database: {
        imageUrl: property.imageUrl,
        propertyImagesCount: property.propertyImages?.length || 0,
        propertyImages: property.propertyImages || [],
      },
      normalized: {
        imagesCount: normalizePropertyImages(property).length,
        images: normalizePropertyImages(property),
      },
      publicResponse: {
        imageUrl: publicProp.imageUrl,
        imagesCount: publicProp.images?.length || 0,
        images: publicProp.images || [],
      },
    };

    res.json(diagnosticInfo);
  } catch (error) {
    res.status(500).json({ error: error.message, stack: error.stack });
  }
});

// Nested units routes
router.use('/:propertyId/units', unitsRouter);

// Nested property image routes (defined later)
const propertyImagesRouter = Router({ mergeParams: true });
router.use('/:id/images', propertyImagesRouter);

// ---------------------------------------------------------------------------
// Zod helpers
// ---------------------------------------------------------------------------
const trimToNull = (value) => {
  if (value === undefined || value === null) return value;
  if (typeof value !== 'string') return value;
  const trimmed = value.trim();
  return trimmed === '' ? null : trimmed;
};

const requiredString = (message) =>
  z.preprocess((value) => (typeof value === 'string' ? value.trim() : value), z.string().min(1, message));

const optionalString = () =>
  z.preprocess((value) => trimToNull(value), z.string().min(1).nullable().optional());

const preprocessImageValue = (value) => {
  if (typeof value === 'string') {
    const trimmed = value.trim();
    return trimmed.length ? trimmed : null;
  }
  if (value === undefined || value === null) {
    return null;
  }
  return value;
};

// Bug Fix: Add maximum URL length to prevent database bloat and performance issues
const MAX_IMAGE_URL_LENGTH = 2048; // Standard max URL length

const isValidImageLocation = (value) => {
  if (typeof value !== 'string') return false;
  if (!value.trim()) return false;
  // Bug Fix: Validate URL length to prevent malicious extremely long URLs
  if (value.length > MAX_IMAGE_URL_LENGTH) return false;

  // Bug Fix #8: Prevent XSS via javascript:, data:text/html, and other malicious URL schemes
  // Only allow safe protocols: http(s) for external URLs, /uploads/ for local files
  const lowerValue = value.toLowerCase().trim();

  // Block javascript:, vbscript:, file:, and other dangerous protocols
  const dangerousProtocols = ['javascript:', 'vbscript:', 'file:', 'about:', 'blob:'];
  if (dangerousProtocols.some(protocol => lowerValue.startsWith(protocol))) {
    return false;
  }

  // Only allow data: URLs for images (not HTML/scripts)
  if (lowerValue.startsWith('data:')) {
    // Must be an image MIME type
    if (!lowerValue.startsWith('data:image/')) {
      return false;
    }
    return true;
  }

  // Allow HTTPS/HTTP URLs
  if (/^https?:\/\//i.test(value)) return true;

  // Allow relative /uploads/ paths
  if (value.startsWith('/uploads/')) return true;

  return false;
};

const requiredImageLocation = () =>
  z
    .preprocess(preprocessImageValue, z.union([z.string(), z.null()]))
    .refine((value) => typeof value === 'string' && isValidImageLocation(value), {
      message: 'Image URL is required',
    })
    .transform((value) => value);

const optionalImageLocation = () =>
  z
    .preprocess(preprocessImageValue, z.union([z.string(), z.null()]))
    .refine((value) => value === null || isValidImageLocation(value), {
      message: 'Must be a valid URL or upload path',
    })
    .transform((value) => (value === null ? null : value))
    .optional();

const booleanLike = () =>
  z.preprocess((value) => {
    if (typeof value === 'string') {
      const normalised = value.trim().toLowerCase();
      if (['true', '1', 'yes', 'on'].includes(normalised)) return true;
      if (['false', '0', 'no', 'off'].includes(normalised)) return false;
    }
    return value;
  }, z.boolean({ invalid_type_error: 'Must be true or false' }));

const requiredUrl = (message) =>
  z.preprocess(
    (value) => (typeof value === 'string' ? value.trim() : value),
    z.string().url({ message: message || 'Must be a valid URL' })
  );

const optionalInt = (opts = {}) =>
  z
    .preprocess((value) => {
      if (value === undefined || value === null || value === '') return null;
      const parsed = Number(value);
      return Number.isFinite(parsed) ? Math.trunc(parsed) : value;
    }, z.number({ invalid_type_error: 'Must be a number' }).int())
    .nullable()
    .optional()
    .refine((value) => (value == null ? true : value >= (opts.min ?? Number.MIN_SAFE_INTEGER)), {
      message: opts.minMessage || 'Value is too small',
    })
    .refine((value) => (value == null ? true : value <= (opts.max ?? Number.MAX_SAFE_INTEGER)), {
      message: opts.maxMessage || 'Value is too large',
    });

const optionalFloat = () =>
  z
    .preprocess((value) => {
      if (value === undefined || value === null || value === '') return null;
      const parsed = Number(value);
      return Number.isFinite(parsed) ? parsed : value;
    }, z.number({ invalid_type_error: 'Must be a number' }))
    .nullable()
    .optional();

const extractImageUrlFromInput = (input) => {
  if (typeof input === 'string') {
    const trimmed = input.trim();
    return trimmed.length ? trimmed : null;
  }

  if (input && typeof input === 'object') {
    const candidates = [input.imageUrl, input.url];
    for (const candidate of candidates) {
      if (typeof candidate === 'string') {
        const trimmed = candidate.trim();
        if (trimmed.length) {
          return trimmed;
        }
      }
    }
  }

  return null;
};

const normaliseSubmittedPropertyImages = (input) => {
  if (!Array.isArray(input) || !input.length) {
    return [];
  }

  const rejectedImages = [];
  const collected = input
    .map((item, index) => {
      if (typeof item === 'string') {
        const trimmed = item.trim();
        if (!trimmed) {
          rejectedImages.push({ index, reason: 'empty string', item: '(empty)' });
          return null;
        }
        if (!isValidImageLocation(trimmed)) {
          rejectedImages.push({
            index,
            reason: 'invalid URL format',
            url: trimmed.substring(0, 100),
            urlLength: trimmed.length,
          });
          return null;
        }
        return {
          imageUrl: trimmed,
          caption: null,
          captionProvided: false,
          isPrimary: undefined,
        };
      }

      if (!item || typeof item !== 'object') {
        rejectedImages.push({ index, reason: 'not an object', type: typeof item });
        return null;
      }

      const imageUrl = extractImageUrlFromInput(item);
      if (!imageUrl) {
        rejectedImages.push({
          index,
          reason: 'no imageUrl found',
          hasImageUrl: !!item.imageUrl,
          hasUrl: !!item.url,
        });
        return null;
      }

      if (!isValidImageLocation(imageUrl)) {
        rejectedImages.push({
          index,
          reason: 'failed isValidImageLocation check',
          url: imageUrl.substring(0, 100),
          urlLength: imageUrl.length,
          startsWithHttp: imageUrl.toLowerCase().startsWith('http'),
          startsWithUploads: imageUrl.startsWith('/uploads/'),
        });
        return null;
      }

      const altTextRaw = typeof item.altText === 'string' ? item.altText : undefined;
      const captionRaw = typeof item.caption === 'string' ? item.caption : undefined;
      const providedCaption = altTextRaw !== undefined ? altTextRaw : captionRaw;
      const trimmedCaption = typeof providedCaption === 'string' ? providedCaption.trim() : '';

      return {
        imageUrl,
        caption: trimmedCaption ? trimmedCaption : null,
        captionProvided: providedCaption !== undefined,
        isPrimary: item.isPrimary === true ? true : item.isPrimary === false ? false : undefined,
      };
    })
    .filter(Boolean);

  // Log rejected images if any
  if (rejectedImages.length > 0 && process.env.NODE_ENV !== 'test') {
    console.warn('\n⚠️  [Normalization] Some images were rejected during validation:');
    rejectedImages.forEach((rejected) => {
      console.warn(`  - Image ${rejected.index}: ${rejected.reason}`, rejected);
    });
  }

  if (!collected.length) {
    return [];
  }

  const explicitPrimaryIndex = collected.findIndex((image) => image.isPrimary === true);
  const primaryIndex = explicitPrimaryIndex >= 0 ? explicitPrimaryIndex : 0;

  return collected.map((image, index) => ({
    imageUrl: image.imageUrl,
    caption: image.caption,
    captionProvided: image.captionProvided,
    isPrimary: index === primaryIndex,
  }));
};

const STATUS_VALUES = ['ACTIVE', 'INACTIVE', 'UNDER_MAINTENANCE'];

const propertyImagesIncludeConfig = {
  orderBy: [
    { displayOrder: 'asc' },
    { createdAt: 'asc' },
  ],
};

const PROPERTY_IMAGES_CHECK_TTL_MS = 30 * 1000;

let propertyImagesFeatureCache = null;
let propertyImagesFeatureLastCheck = 0;
let propertyImagesFeatureLogged = false;

const logPropertyImagesUnavailable = () => {
  if (!propertyImagesFeatureLogged && process.env.NODE_ENV !== 'test') {
    console.warn(
      'Property images table not found. Falling back to legacy property.imageUrl field.'
    );
    propertyImagesFeatureLogged = true;
  }
};

const isPropertyImagesMissingError = (error) => {
  if (!error) return false;
  if (error.code === 'P2021') return true;
  if (error.code === 'P2010' && error.meta?.modelName === 'PropertyImage') return true;
  const message = typeof error.message === 'string' ? error.message.toLowerCase() : '';
  return message.includes('propertyimage');
};

const shouldRecheckPropertyImagesSupport = () => {
  if (propertyImagesFeatureCache === null) {
    return true;
  }

  if (propertyImagesFeatureCache === true) {
    return false;
  }

  const age = Date.now() - propertyImagesFeatureLastCheck;
  return age >= PROPERTY_IMAGES_CHECK_TTL_MS;
};

const markPropertyImagesSupported = () => {
  propertyImagesFeatureCache = true;
  propertyImagesFeatureLastCheck = Date.now();
};

const markPropertyImagesUnsupported = () => {
  if (propertyImagesFeatureCache !== false) {
    logPropertyImagesUnavailable();
  }
  propertyImagesFeatureCache = false;
  propertyImagesFeatureLastCheck = Date.now();
};

const propertyImagesFeatureAvailable = async () => {
  if (!shouldRecheckPropertyImagesSupport()) {
    return propertyImagesFeatureCache === true;
  }

  try {
    await prisma.propertyImage.findFirst({ select: { id: true } });
    markPropertyImagesSupported();
    return true;
  } catch (error) {
    if (isPropertyImagesMissingError(error)) {
      markPropertyImagesUnsupported();
      return false;
    }

    console.warn('Failed to verify property images support:', error.message);
    propertyImagesFeatureLastCheck = Date.now();
    throw error;
  }
};

const withPropertyImagesSupport = async (operation) => {
  const includeImages = await propertyImagesFeatureAvailable();

  try {
    return await operation(includeImages);
  } catch (error) {
    if (includeImages && isPropertyImagesMissingError(error)) {
      markPropertyImagesUnsupported();
      return operation(false);
    }
    throw error;
  }
};

const buildPropertyListSelect = (includeImages) => {
  if (includeImages) return propertyListSelect;
  const { propertyImages: _omit, ...rest } = propertyListSelect;
  return rest;
};

const buildPropertyImagesInclude = (includeImages) =>
  includeImages ? { propertyImages: propertyImagesIncludeConfig } : {};

const buildPropertyDetailInclude = (includeImages) => ({
  // Bug Fix: Add pagination to units to prevent loading thousands of units at once
  units: {
    orderBy: { unitNumber: 'asc' },
    take: 100, // Limit to first 100 units for performance
  },
  manager: {
    select: {
      id: true,
      firstName: true,
      lastName: true,
      email: true,
      phone: true,
    },
  },
  owners: {
    include: {
      owner: {
        select: {
          id: true,
          firstName: true,
          lastName: true,
          email: true,
          phone: true,
        },
      },
    },
  },
  _count: {
    select: {
      units: true, // Include total count for pagination UI
    },
  },
  ...buildPropertyImagesInclude(includeImages),
});

const propertyImageInputObjectSchema = z.object({
  url: optionalImageLocation(),
  imageUrl: optionalImageLocation(),
  caption: optionalString(),
  altText: optionalString(),
  isPrimary: booleanLike().optional(),
});

const propertyImageInputSchema = z.union([z.string(), propertyImageInputObjectSchema]);

// Bug Fix: Add proper validation for amenities structure to prevent data corruption
const amenitiesSchema = z
  .object({
    utilities: z
      .object({
        water: z.boolean().optional(),
        gas: z.boolean().optional(),
        electricity: z.boolean().optional(),
        internet: z.boolean().optional(),
        trash: z.boolean().optional(),
        sewer: z.boolean().optional(),
        cable: z.boolean().optional(),
      })
      .optional()
      .nullable(),
    features: z
      .object({
        pool: z.boolean().optional(),
        gym: z.boolean().optional(),
        laundry: z.boolean().optional(),
        elevator: z.boolean().optional(),
        doorman: z.boolean().optional(),
        storage: z.boolean().optional(),
        balcony: z.boolean().optional(),
        patio: z.boolean().optional(),
        yard: z.boolean().optional(),
        fireplace: z.boolean().optional(),
        airConditioning: z.boolean().optional(),
        heating: z.boolean().optional(),
        dishwasher: z.boolean().optional(),
        microwave: z.boolean().optional(),
        refrigerator: z.boolean().optional(),
        washerDryer: z.boolean().optional(),
      })
      .optional()
      .nullable(),
    security: z
      .object({
        gated: z.boolean().optional(),
        cameras: z.boolean().optional(),
        alarm: z.boolean().optional(),
        accessControl: z.boolean().optional(),
        securityGuard: z.boolean().optional(),
        intercom: z.boolean().optional(),
      })
      .optional()
      .nullable(),
    accessibility: z
      .object({
        wheelchairAccessible: z.boolean().optional(),
        accessibleElevator: z.boolean().optional(),
        ramps: z.boolean().optional(),
        wideHallways: z.boolean().optional(),
        accessibleBathroom: z.boolean().optional(),
        accessibleParking: z.boolean().optional(),
      })
      .optional()
      .nullable(),
    parking: z
      .object({
        available: z.boolean().optional(),
        type: z.enum(['NONE', 'STREET', 'DRIVEWAY', 'GARAGE', 'COVERED', 'UNCOVERED']).optional().nullable(),
        spaces: z.number().int().min(0).optional().nullable(),
        covered: z.boolean().optional(),
      })
      .optional()
      .nullable(),
    pets: z
      .object({
        allowed: z.boolean().optional(),
        catsAllowed: z.boolean().optional(),
        dogsAllowed: z.boolean().optional(),
        deposit: z.number().min(0).optional().nullable(),
        weightLimit: z.number().int().min(0).optional().nullable(),
        restrictions: z.string().optional().nullable(),
      })
      .optional()
      .nullable(),
  })
  .optional()
  .nullable();

const basePropertySchema = z.object({
    name: requiredString('Property name is required'),
    address: requiredString('Address is required'),
    city: requiredString('City is required'),
    state: optionalString(),
    zipCode: optionalString(),
    postcode: optionalString(),
    country: requiredString('Country is required'),
    propertyType: optionalString(),
    type: optionalString(),
    status: z
      .preprocess((value) => (typeof value === 'string' ? value.trim().toUpperCase() : value), z.enum(STATUS_VALUES))
      .default('ACTIVE'),
    yearBuilt: optionalInt({
      min: 1800,
      minMessage: 'Year must be 1800 or later',
      max: new Date().getFullYear(),
      maxMessage: `Year cannot be later than ${new Date().getFullYear()}`,
    }),
    totalUnits: optionalInt({ min: 0, minMessage: 'Total units cannot be negative' }).default(0),
    totalArea: optionalFloat(),
    description: optionalString(),
    imageUrl: optionalImageLocation(),
    managerId: optionalString(),

    // Enhanced property details
    lotSize: optionalFloat(),
    buildingSize: optionalFloat(),
    numberOfFloors: optionalInt({ min: 1, minMessage: 'Number of floors must be at least 1' }),
    constructionType: optionalString(),
    heatingSystem: optionalString(),
    coolingSystem: optionalString(),
    amenities: amenitiesSchema,

    // Financial information
    purchasePrice: optionalFloat(),
    purchaseDate: z.union([z.string(), z.date()]).optional().nullable().transform((val) => {
      if (!val) return null;
      if (val instanceof Date) return val;
      const date = new Date(val);
      return isNaN(date.getTime()) ? null : date;
    }),
    currentMarketValue: optionalFloat(),
    annualPropertyTax: optionalFloat(),
    annualInsurance: optionalFloat(),
    monthlyHOA: optionalFloat(),

    // Legacy aliases – accepted but converted internally
    coverImage: optionalString(),
    images: z.array(propertyImageInputSchema).optional(),
  });

const withAliasValidation = (schema, { requireCoreFields = true } = {}) =>
  schema.superRefine((data, ctx) => {
    if (requireCoreFields && !data.propertyType && !data.type) {
      ctx.addIssue({
        path: ['propertyType'],
        code: z.ZodIssueCode.custom,
        message: 'Property type is required',
      });
    }
  });

const propertySchema = withAliasValidation(basePropertySchema);
const propertyUpdateSchema = withAliasValidation(basePropertySchema.partial(), { requireCoreFields: false });

const unitSchema = z.object({
  unitNumber: requiredString('Unit number is required'),
  address: optionalString(),
  bedrooms: optionalInt({ min: 0, minMessage: 'Bedrooms cannot be negative' }),
  status: optionalString(),
});

const propertyImageCreateSchema = z
  .object({
    imageUrl: requiredImageLocation(),
    caption: optionalString(),
    altText: optionalString(),
    isPrimary: booleanLike().optional(),
  })
  .transform((data) => ({
    imageUrl: data.imageUrl,
    caption: data.caption !== undefined ? data.caption : data.altText ?? null,
    isPrimary: data.isPrimary,
  }));

const determineNewImagePrimaryFlag = (requestedIsPrimary, { hasExistingImages, hasExistingPrimary } = {}) => {
  if (requestedIsPrimary === true) {
    return true;
  }

  if (!hasExistingImages) {
    return true;
  }

  if (!hasExistingPrimary) {
    return true;
  }

  return false;
};

const propertyImageUpdateSchema = z
  .object({
    caption: optionalString(),
    altText: optionalString(),
    isPrimary: booleanLike().optional(),
  })
  .refine((data) => data.caption !== undefined || data.altText !== undefined || data.isPrimary !== undefined, {
    message: 'No updates provided',
  })
  .transform((data) => ({
    caption:
      data.caption !== undefined
        ? data.caption
        : data.altText !== undefined
          ? data.altText
          : undefined,
    isPrimary: data.isPrimary,
  }));

const propertyImageReorderSchema = z.object({
  orderedImageIds: z.array(z.string().min(1)).min(1, 'At least one image id is required'),
});

// ---------------------------------------------------------------------------
// Helpers
// ---------------------------------------------------------------------------
// Helper to invalidate property-related caches
const toArray = (value) => {
  if (Array.isArray(value)) {
    return value;
  }
  if (value == null) {
    return [];
  }
  return [value];
};

const collectPropertyCacheUserIds = (property, currentUserId) => {
  const uniqueIds = new Set();

  toArray(currentUserId).forEach((id) => {
    if (id) uniqueIds.add(id);
  });

  if (property) {
    if (property.managerId) {
      uniqueIds.add(property.managerId);
    }

    if (Array.isArray(property.owners)) {
      property.owners.forEach((ownerRecord) => {
        const ownerId = ownerRecord?.ownerId || ownerRecord?.owner?.id;
        if (ownerId) {
          uniqueIds.add(ownerId);
        }
      });
    }
  }

  return Array.from(uniqueIds);
};

const invalidatePropertyCaches = async (userIdentifiers, helpers = {}) => {
  const userIds = toArray(userIdentifiers).filter(Boolean);
  if (!userIds.length) return;

  const { invalidateFn = invalidate, invalidatePatternFn = invalidatePattern } = helpers;

  const tasks = userIds.map((userId) => {
    const propertyPattern = `cache:/api/properties*user:${userId}`;
    const cacheKeys = [
      `cache:/api/properties:user:${userId}`,
      `cache:/api/dashboard/summary:user:${userId}`,
    ];

    return Promise.all([
      invalidatePatternFn(propertyPattern),
      ...cacheKeys.map((key) => invalidateFn(key)),
    ]);
  });

  await Promise.all(tasks);
};

// Bug Fix: Deep merge amenities to prevent data loss during partial updates
// When updating amenities, merge new values with existing ones instead of replacing
// Bug Fix: Keep false values to allow users to explicitly disable/uncheck amenities
// Bug Fix: Add safeguards against DoS attacks via deeply nested objects
const deepMergeAmenities = (existing, updates) => {
  if (!existing && !updates) return null;
  if (!existing) return updates;
  if (!updates) return existing;

  // Bug Fix: Validate updates structure to prevent DoS attacks
  // Only allow expected categories at depth 1, and primitive values at depth 2
  const allowedCategories = ['utilities', 'features', 'security', 'accessibility', 'parking', 'pets'];

  // Check if updates object has unexpected structure
  if (typeof updates !== 'object' || Array.isArray(updates)) {
    console.warn('Invalid amenities update structure, rejecting merge');
    return existing;
  }

  // Deep merge each amenities category
  const merged = { ...existing };

  for (const category of allowedCategories) {
    if (updates[category] !== undefined) {
      // Bug Fix: If updates[category] is explicitly null, remove the entire category
      if (updates[category] === null) {
        merged[category] = null;
      } else if (typeof updates[category] === 'object' && !Array.isArray(updates[category])) {
        // Bug Fix: Validate that category only contains primitive values (no deep nesting)
        const categoryValues = updates[category];
        const hasInvalidNesting = Object.values(categoryValues).some(
          value => value !== null && typeof value === 'object'
        );

        if (hasInvalidNesting) {
          console.warn(`Invalid nesting detected in amenities.${category}, skipping category`);
          continue;
        }

        // Merge individual fields, keeping false values (they explicitly disable features)
        merged[category] = {
          ...(existing[category] || {}),
          ...categoryValues,
        };

        // If category is now empty, set to null
        if (Object.keys(merged[category]).length === 0) {
          merged[category] = null;
        }
      }
    }
  }

  return merged;
};

const applyLegacyAliases = (input = {}) => {
  const data = { ...input };
  if (!data.zipCode && data.postcode) {
    data.zipCode = data.postcode;
  }
  if (!data.propertyType && data.type) {
    data.propertyType = data.type;
  }
  if (Array.isArray(data.imageMetadata)) {
    data.images = data.imageMetadata;
    delete data.imageMetadata;
  }
  if (!data.imageUrl && (data.coverImage || data.images?.length)) {
    const candidates = [data.coverImage, ...(Array.isArray(data.images) ? data.images : [])];
    const firstUrl = candidates
      .map((value) => extractImageUrlFromInput(value))
      .find((value) => value && isValidImageLocation(value));
    if (firstUrl) {
      data.imageUrl = firstUrl;
    }
  }

  return data;
};

const normalizePropertyImages = (property) => {
  if (!property) return [];

  const records = Array.isArray(property.propertyImages) ? property.propertyImages : [];

  if (!records.length) {
    if (property.imageUrl) {
      return [
        {
          id: `${property.id}:primary`,
          propertyId: property.id,
          imageUrl: property.imageUrl,
          caption: null,
          isPrimary: true,
          displayOrder: 0,
          uploadedById: property.managerId ?? null,
          createdAt: property.createdAt ?? null,
          updatedAt: property.updatedAt ?? null,
        },
      ];
    }

    return [];
  }

  return records
    .slice()
    .sort((a, b) => {
      const orderDiff = (a.displayOrder ?? 0) - (b.displayOrder ?? 0);
      if (orderDiff !== 0) return orderDiff;
      const aDate = a.createdAt ? new Date(a.createdAt).getTime() : 0;
      const bDate = b.createdAt ? new Date(b.createdAt).getTime() : 0;
      return aDate - bDate;
    })
    .map((image) => ({
      id: image.id,
      propertyId: image.propertyId,
      imageUrl: image.imageUrl,
      caption: image.caption ?? null,
      isPrimary: Boolean(image.isPrimary),
      displayOrder: image.displayOrder ?? 0,
      uploadedById: image.uploadedById ?? null,
      createdAt: image.createdAt ?? null,
      updatedAt: image.updatedAt ?? null,
    }));
};

const normalizeImageRecordValue = (value) => (typeof value === 'string' ? value.trim() : '');

const determinePrimaryImageIndex = (imageUrls = [], preferredPrimaryUrl) => {
  const urls = Array.isArray(imageUrls) ? imageUrls : [];
  const preferred = normalizeImageRecordValue(preferredPrimaryUrl);

  if (preferred) {
    const matchIndex = urls.findIndex((url) => normalizeImageRecordValue(url) === preferred);
    if (matchIndex !== -1) {
      return matchIndex;
    }
  }

  return urls.length > 0 ? 0 : -1;
};

const buildPropertyImageRecords = ({
  propertyId,
  imageUrls = [],
  preferredPrimaryUrl,
  getCaption,
  uploadedById,
}) => {
  const urls = Array.isArray(imageUrls) ? imageUrls : [];
  const primaryIndex = determinePrimaryImageIndex(urls, preferredPrimaryUrl);

  return urls.map((imageUrl, index) => {
    const caption = typeof getCaption === 'function' ? getCaption(imageUrl, index) : null;
    return {
      propertyId,
      imageUrl,
      caption: caption ?? null,
      isPrimary: index === primaryIndex,
      displayOrder: index,
      uploadedById,
    };
  });
};

const resolvePrimaryImageUrl = (images = []) => {
  if (!Array.isArray(images) || images.length === 0) {
    return null;
  }

  const [bestMatch] = images
    .filter((image) => {
      if (!image) return false;
      if (typeof image.imageUrl !== 'string') return false;
      return image.imageUrl.trim().length > 0;
    })
    .sort((a, b) => {
      const aPrimary = Boolean(a.isPrimary);
      const bPrimary = Boolean(b.isPrimary);
      if (aPrimary !== bPrimary) {
        return aPrimary ? -1 : 1;
      }

      const orderDiff = (a.displayOrder ?? 0) - (b.displayOrder ?? 0);
      if (orderDiff !== 0) return orderDiff;

      const aDate = a.createdAt ? new Date(a.createdAt).getTime() : 0;
      const bDate = b.createdAt ? new Date(b.createdAt).getTime() : 0;
      return aDate - bDate;
    });

  return bestMatch?.imageUrl?.trim() || null;
};

const syncPropertyCoverImage = async (tx, propertyId) => {
  const images = await tx.propertyImage.findMany({
    where: { propertyId },
    select: { imageUrl: true, isPrimary: true, displayOrder: true, createdAt: true },
  });

  const nextImageUrl = resolvePrimaryImageUrl(images);

  await tx.property.update({
    where: { id: propertyId },
    data: { imageUrl: nextImageUrl },
  });

  return nextImageUrl;
};

const calculateOccupancyStats = (property) => {
  if (!property || !Array.isArray(property.units)) {
    return null;
  }

  // Use a single reduce operation instead of 3 separate filter calls for better performance
  const stats = property.units.reduce((acc, unit) => {
    if (unit.status === 'OCCUPIED') {
      acc.occupied++;
    } else if (unit.status === 'VACANT') {
      acc.vacant++;
    } else if (unit.status === 'MAINTENANCE') {
      acc.maintenance++;
    }
    return acc;
  }, { occupied: 0, vacant: 0, maintenance: 0 });

  // Bug Fix: Use actual units array length for consistency, not the potentially stale totalUnits field
  // This ensures accuracy when units are added/removed but totalUnits hasn't been updated
  const totalUnits = property.units.length;
  const occupancyRate = totalUnits > 0 ? ((stats.occupied / totalUnits) * 100) : 0;

  return {
    occupied: stats.occupied,
    vacant: stats.vacant,
    maintenance: stats.maintenance,
    total: totalUnits,
    occupancyRate: parseFloat(occupancyRate.toFixed(1)),
  };
};

// Bug Fix: Calculate occupancy stats using database aggregation for accuracy with large properties
// This ensures correct stats even for properties with >100 units (where units array is paginated)
// Bug Fix: Wrap in transaction to prevent inconsistent data if units are modified concurrently
const calculateOccupancyStatsFromDB = async (propertyId) => {
  try {
    // Bug Fix: Use READ COMMITTED transaction to get consistent snapshot of unit data
    const result = await prisma.$transaction(async (tx) => {
      const [stats, totalCount] = await Promise.all([
        tx.unit.groupBy({
          by: ['status'],
          where: { propertyId },
          _count: { id: true },
        }),
        tx.unit.count({ where: { propertyId } }),
      ]);

      return { stats, totalCount };
    }, {
      isolationLevel: 'ReadCommitted', // Sufficient for read-only operation
      maxWait: 2000, // Shorter wait for read-only transaction
      timeout: 5000, // Faster timeout for stats calculation
    });

    const statsByStatus = result.stats.reduce((acc, item) => {
      acc[item.status] = item._count.id;
      return acc;
    }, {});

    const occupied = statsByStatus.OCCUPIED || 0;
    const vacant = statsByStatus.VACANT || 0;
    const maintenance = statsByStatus.MAINTENANCE || 0;
    const total = result.totalCount;
    const occupancyRate = total > 0 ? ((occupied / total) * 100) : 0;

    return {
      occupied,
      vacant,
      maintenance,
      total,
      occupancyRate: parseFloat(occupancyRate.toFixed(1)),
    };
  } catch (error) {
    console.error('Failed to calculate occupancy stats:', error);
    return null;
  }
};

const toPublicProperty = (property) => {
  if (!property) return property;

  const { propertyImages, units, ...rest } = property;

  // Bug Fix: Prefer pre-calculated occupancyStats if available (from DB aggregation)
  // Fall back to calculating from units array only if not provided
  const occupancyStats = property.occupancyStats || calculateOccupancyStats(property);

  return {
    ...rest,
    postcode: property.postcode ?? property.zipCode ?? null,
    type: property.type ?? property.propertyType ?? null,
    coverImage: property.coverImage ?? property.imageUrl ?? null,
    images: normalizePropertyImages(property),
    ...(occupancyStats && { occupancyStats }),
  };
};

const ensurePropertyAccess = (property, user, options = {}) => {
  const { requireWrite = false } = options;
  
  if (!property) return { allowed: false, reason: 'Property not found', status: 404 };
  
  // Property managers who manage the property have full access
  if (user.role === 'PROPERTY_MANAGER' && property.managerId === user.id) {
    return { allowed: true, canWrite: true };
  }
  
  // Owners who own the property have read-only access
  if (user.role === 'OWNER' && property.owners?.some(o => o.ownerId === user.id)) {
    if (requireWrite) {
      return { allowed: false, reason: 'Owners have read-only access', status: 403 };
    }
    return { allowed: true, canWrite: false };
  }
  
  return { allowed: false, reason: 'Forbidden', status: 403 };
};

// ---------------------------------------------------------------------------
// Routes
// ---------------------------------------------------------------------------
// GET / - List properties (PROPERTY_MANAGER sees their properties, OWNER sees owned properties)
// Bug Fix: Reduced cache TTL from 5 minutes to 1 minute for better data freshness
router.get('/', cacheMiddleware({ ttl: 60 }), async (req, res) => {
  try {
    let where = {};

    // Property managers see properties they manage
    if (req.user.role === 'PROPERTY_MANAGER') {
      where = { managerId: req.user.id };
    }

    // Owners see properties they own
    if (req.user.role === 'OWNER') {
      where = {
        owners: {
          some: {
            ownerId: req.user.id,
          },
        },
      };
    }

    // Technicians and tenants should not access this route
    if (req.user.role === 'TECHNICIAN' || req.user.role === 'TENANT') {
      return sendError(
        res,
        403,
        'Access denied. This endpoint is for property managers and owners only.',
        ErrorCodes.ACC_ACCESS_DENIED
      );
    }

    // Parse pagination parameters
    // Bug Fix: Properly handle NaN from parseInt to prevent database query failures
    const MAX_OFFSET = 10000; // Reasonable limit to prevent abuse
    const parsedLimit = parseInt(req.query.limit);
    const limit = Math.min(Math.max(Number.isNaN(parsedLimit) ? 50 : parsedLimit, 1), 100);
    const parsedOffset = parseInt(req.query.offset);
    const offset = Math.min(Math.max(Number.isNaN(parsedOffset) ? 0 : parsedOffset, 0), MAX_OFFSET);

    // Parse search and filter parameters (Bug Fix #1: Server-side search)
    // Bug Fix: Validate search string length to prevent performance issues
    const searchInput = req.query.search?.trim() || '';
    const rawSearch = searchInput.length <= 200 ? searchInput : searchInput.substring(0, 200);
    const status = req.query.status?.trim().toUpperCase() || '';

    // Bug Fix: Log warning when search string is truncated so admins are aware
    if (searchInput.length > 200) {
      console.warn(`[Properties API] Search string truncated from ${searchInput.length} to 200 characters. Original: "${searchInput.substring(0, 50)}..."`);
    }

    // Bug Fix: Remove unnecessary regex escaping
    // Prisma's 'contains' mode uses SQL LIKE/ILIKE, not regex, so escaping breaks searches
    // For example, searching "Smith & Co." would fail with escaping
    const search = rawSearch;

    // Add search filter
    if (search) {
      where.OR = [
        { name: { contains: search, mode: 'insensitive' } },
        { address: { contains: search, mode: 'insensitive' } },
        { city: { contains: search, mode: 'insensitive' } },
      ];
    }

    // Add status filter
    if (status && status !== 'ALL' && STATUS_VALUES.includes(status)) {
      where.status = status;
    }

    // Bug Fix: Streamlined pagination - always use limit+1 pattern, count only when needed
    const { items: properties, total, hasMoreItems } = await withPropertyImagesSupport(async (includeImages) => {
      const select = buildPropertyListSelect(includeImages);

      // Bug Fix: Only count total when explicitly requested via query param
      // This reduces database load for most list requests
      const shouldCount = req.query.includeTotal === 'true' || offset === 0;

      const [items, count] = await Promise.all([
        prisma.property.findMany({
          where,
          select,
          orderBy: { createdAt: 'desc' },
          skip: offset,
          take: limit + 1, // Fetch one extra to determine hasMore efficiently
        }),
        shouldCount ? prisma.property.count({ where }) : Promise.resolve(null),
      ]);

      // Bug Fix: More efficient hasMore detection using limit+1 pattern
      const hasMoreItems = items.length > limit;
      const finalItems = hasMoreItems ? items.slice(0, limit) : items;

      return { items: finalItems, total: count, hasMoreItems };
    });

    // Calculate page number and hasMore
    const page = Math.floor(offset / limit) + 1;
    // Bug Fix: Prefer hasMoreItems flag over total-based calculation for efficiency
    const hasMore = hasMoreItems;

    // Return paginated response
    res.json({
      items: properties.map(toPublicProperty),
      total: total ?? offset + properties.length, // Provide estimate if total not calculated
      page,
      hasMore,
    });
  } catch (error) {
    console.error('Get properties error:', {
      message: error?.message,
      code: error?.code,
      meta: error?.meta,
      stack: error?.stack,
    });
    return sendError(res, 500, 'Failed to fetch properties', ErrorCodes.ERR_INTERNAL_SERVER);
  }
});

// POST / - Create property (PROPERTY_MANAGER only, requires active subscription)
router.post('/', requireRole('PROPERTY_MANAGER'), requireActiveSubscription, async (req, res) => {
  try {
    const parsed = applyLegacyAliases(propertySchema.parse(req.body ?? {}));
    // Remove legacy alias fields (they've been converted to standard fields)
    // Keep the converted fields: zipCode, propertyType, imageUrl
    const {
      managerId: managerIdInput,
      postcode,
      type,
      coverImage,
      imageMetadata,
      images: legacyImages,
      ...data
    } = parsed;

    // Property managers can only create properties for themselves
    const managerId = req.user.id;

    const rawImages = legacyImages;

<<<<<<< HEAD
    // Debug logging to trace image processing
    if (process.env.NODE_ENV !== 'test') {
      console.log('\n========== [PropertyCreate] Image Processing Debug ==========');
      console.log('[Step 1] Raw images received from request:');
      console.log(`  - Type: ${rawImages ? (Array.isArray(rawImages) ? 'array' : typeof rawImages) : 'undefined/null'}`);
      console.log(`  - Count: ${rawImages ? (Array.isArray(rawImages) ? rawImages.length : 1) : 0}`);
      if (rawImages && Array.isArray(rawImages) && rawImages.length > 0) {
        console.log(`  - First image sample:`, {
          hasImageUrl: !!rawImages[0]?.imageUrl,
          imageUrl: rawImages[0]?.imageUrl?.substring(0, 100),
          hasCaption: !!rawImages[0]?.caption,
          isPrimary: rawImages[0]?.isPrimary,
        });
        console.log(`  - All image URLs:`, rawImages.map((img, i) => ({
          index: i,
          url: img?.imageUrl?.substring(0, 80) + '...',
          urlLength: img?.imageUrl?.length,
          isPrimary: img?.isPrimary,
        })));
=======
    // Enhanced logging for debugging image upload issues
    if (process.env.NODE_ENV !== 'test') {
      console.log('[PropertyCreate] Image debugging:');
      console.log('  - Raw images received:', rawImages ? `${rawImages.length} images` : 'none');
      if (rawImages && rawImages.length > 0) {
        console.log('  - First image sample:', JSON.stringify(rawImages[0]).substring(0, 200));
>>>>>>> 1e8d6b79
      }
    }

    const initialImages = normaliseSubmittedPropertyImages(rawImages);

<<<<<<< HEAD
    // Debug logging after normalization
    if (process.env.NODE_ENV !== 'test') {
      console.log('\n[Step 2] After normalization:');
      console.log(`  - Normalized count: ${initialImages.length}`);
      if (initialImages.length > 0) {
        console.log(`  - Normalized images:`, initialImages.map((img, i) => ({
          index: i,
          url: img.imageUrl.substring(0, 80) + '...',
          urlValid: img.imageUrl && img.imageUrl.length > 0,
          isPrimary: img.isPrimary,
        })));
      } else if (rawImages && Array.isArray(rawImages) && rawImages.length > 0) {
        console.log('  - ⚠️ WARNING: Raw images were provided but normalization returned 0 images!');
        console.log('  - This means images are being filtered out during validation.');
        console.log('  - Check isValidImageLocation validation logic.');
=======
    // Enhanced logging after normalization
    if (process.env.NODE_ENV !== 'test') {
      console.log('  - Normalized images:', `${initialImages.length} images`);
      if (initialImages.length > 0) {
        console.log('  - Images to be saved:', initialImages.map((img, i) => ({
          index: i,
          url: img.imageUrl.substring(0, 80) + '...',
          isPrimary: img.isPrimary,
        })));
>>>>>>> 1e8d6b79
      }
    }

    const primaryImageCandidate = initialImages.find((image) => image.isPrimary) || initialImages[0] || null;
    const coverImageUrl = data.imageUrl ?? primaryImageCandidate?.imageUrl ?? null;

    // Ensure converted fields are included in the data
    const propertyData = {
      ...data,
      managerId,
      // Include converted fields if they exist
      ...(parsed.zipCode && { zipCode: parsed.zipCode }),
      ...(parsed.propertyType && { propertyType: parsed.propertyType }),
      ...(coverImageUrl ? { imageUrl: coverImageUrl } : {}),
    };

    const { property, propertyWithImages } = await withPropertyImagesSupport(async (includeImages) => {
      const createdProperty = await prisma.$transaction(async (tx) => {
        const newProperty = await tx.property.create({
          data: propertyData,
        });

        if (includeImages && initialImages.length) {
          const records = initialImages.map((image, index) => ({
            propertyId: newProperty.id,
            imageUrl: image.imageUrl,
            caption: image.caption ?? null,
            isPrimary: image.isPrimary,
            displayOrder: index,
            uploadedById: req.user.id,
          }));

          if (records.length) {
            // Debug logging before save
            if (process.env.NODE_ENV !== 'test') {
              console.log('\n[Step 3] Saving images to database:');
              console.log(`  - Records to save: ${records.length}`);
              console.log(`  - Record details:`, records.map((r, i) => ({
                index: i,
                url: r.imageUrl.substring(0, 80) + '...',
                isPrimary: r.isPrimary,
                displayOrder: r.displayOrder,
              })));
            }

            // Bug Fix #11: Use createMany for efficient batch insert
            await tx.propertyImage.createMany({ data: records });

<<<<<<< HEAD
            // Debug logging after save
            if (process.env.NODE_ENV !== 'test') {
              console.log(`  - ✅ Successfully saved ${records.length} PropertyImage records to database`);
=======
            // Enhanced logging after save
            if (process.env.NODE_ENV !== 'test') {
              console.log(`  - ✅ Saved ${records.length} PropertyImage records to database`);
>>>>>>> 1e8d6b79
            }

            // Bug Fix #12: Ensure property.imageUrl is synced after creating images
            // This guarantees the cover image is always set correctly
            await syncPropertyCoverImage(tx, newProperty.id);
          }
<<<<<<< HEAD
        } else {
          if (process.env.NODE_ENV !== 'test') {
            if (!includeImages) {
              console.log('\n[Step 3] PropertyImage table not available, skipping image save');
            } else if (!initialImages.length) {
              console.log('\n[Step 3] No images to save (initialImages.length === 0)');
            }
=======
        } else if (!includeImages) {
          console.warn('  - ⚠️  PropertyImage table not available, falling back to single imageUrl');
        } else if (!initialImages.length) {
          if (process.env.NODE_ENV !== 'test') {
            console.log('  - No images to save (empty array)');
>>>>>>> 1e8d6b79
          }
        }

        return newProperty;
      }, {
        isolationLevel: 'Serializable',
        maxWait: 5000,
        timeout: 30000, // Bug Fix: Increase timeout to handle large image uploads (50+ images)
      });

      if (!includeImages) {
        return { property: createdProperty, propertyWithImages: null };
      }

      const withImages = await prisma.property.findUnique({
        where: { id: createdProperty.id },
        include: buildPropertyImagesInclude(true),
      });

<<<<<<< HEAD
      // Debug logging for retrieved property
      if (process.env.NODE_ENV !== 'test') {
        console.log('\n[Step 4] Retrieved property from database:');
        console.log(`  - PropertyImage records in DB: ${withImages?.propertyImages?.length || 0}`);
        if (withImages?.propertyImages && withImages.propertyImages.length > 0) {
          console.log(`  - Images:`, withImages.propertyImages.map((img, i) => ({
            index: i,
            id: img.id,
            url: img.imageUrl.substring(0, 80) + '...',
            isPrimary: img.isPrimary,
          })));
        }
=======
      // Enhanced logging for final result
      if (process.env.NODE_ENV !== 'test') {
        console.log(`  - Property created with ${withImages?.propertyImages?.length || 0} images in response`);
>>>>>>> 1e8d6b79
      }

      return { property: createdProperty, propertyWithImages: withImages };
    });

    // Invalidate property and dashboard caches for all affected users
    const cacheUserIds = collectPropertyCacheUserIds(propertyWithImages ?? property, req.user.id);
    await invalidatePropertyCaches(cacheUserIds);

    const responsePayload = propertyWithImages ? toPublicProperty(propertyWithImages) : toPublicProperty(property);

    // Debug logging for response
    if (process.env.NODE_ENV !== 'test') {
      console.log('\n[Step 5] Final response:');
      console.log(`  - Images in response: ${responsePayload?.images?.length || 0}`);
      if (responsePayload?.images && responsePayload.images.length > 0) {
        console.log(`  - Response images:`, responsePayload.images.map((img, i) => ({
          index: i,
          id: img.id,
          url: img.imageUrl.substring(0, 80) + '...',
          isPrimary: img.isPrimary,
        })));
      }
      console.log('========== End Image Processing Debug ==========\n');
    }

    res.status(201).json({ success: true, property: responsePayload });
  } catch (error) {
    if (error instanceof z.ZodError) {
      return sendError(res, 400, 'Validation error', ErrorCodes.VAL_VALIDATION_ERROR, error.flatten());
    }

    console.error('Create property error:', {
      message: error?.message,
      code: error?.code,
      meta: error?.meta,
    });
    return sendError(res, 500, 'Failed to create property', ErrorCodes.ERR_INTERNAL_SERVER);
  }
});

// GET /:id - Get property by ID (with access check)
// Bug Fix: Add caching to reduce database load on frequently accessed property details
router.get('/:id', cacheMiddleware({ ttl: 60 }), async (req, res) => {
  try {
    const property = await withPropertyImagesSupport((includeImages) =>
      prisma.property.findUnique({
        where: { id: req.params.id },
        include: buildPropertyDetailInclude(includeImages),
      })
    );

    const access = ensurePropertyAccess(property, req.user);
    if (!access.allowed) {
      const errorCode = access.status === 404 ? ErrorCodes.RES_PROPERTY_NOT_FOUND : ErrorCodes.ACC_PROPERTY_ACCESS_DENIED;
      return sendError(res, access.status, access.reason, errorCode);
    }

    // Bug Fix: Use DB-based occupancy calculation for accurate stats on large properties
    // This ensures properties with >100 units get correct occupancy data
    const occupancyStats = await calculateOccupancyStatsFromDB(property.id);
    const propertyWithStats = occupancyStats ? { ...property, occupancyStats } : property;

    // Enhanced logging for debugging image display issues
    if (process.env.NODE_ENV !== 'test') {
      console.log(`[PropertyDetail] GET /${req.params.id}:`);
      console.log(`  - PropertyImage records in DB: ${property.propertyImages?.length || 0}`);
      console.log(`  - property.imageUrl: ${property.imageUrl ? 'set' : 'not set'}`);
    }

    const responsePayload = toPublicProperty(propertyWithStats);

    // Enhanced logging for response
    if (process.env.NODE_ENV !== 'test') {
      console.log(`  - Images in response: ${responsePayload.images?.length || 0}`);
      if (responsePayload.images && responsePayload.images.length > 0) {
        console.log(`  - Sample image URLs:`, responsePayload.images.slice(0, 3).map(img =>
          img.imageUrl ? img.imageUrl.substring(0, 60) + '...' : 'no-url'
        ));
      }
    }

    res.json({ success: true, property: responsePayload });
  } catch (error) {
    console.error('Get property error:', {
      message: error?.message,
      code: error?.code,
      meta: error?.meta,
    });
    return sendError(res, 500, 'Failed to fetch property', ErrorCodes.ERR_INTERNAL_SERVER);
  }
});

// PATCH /:id - Update property (PROPERTY_MANAGER only, must be property manager)
router.patch('/:id', requireRole('PROPERTY_MANAGER'), async (req, res) => {
  try {
    const property = await prisma.property.findUnique({
      where: { id: req.params.id },
      include: {
        owners: {
          select: { ownerId: true },
        },
      },
    });
    const access = ensurePropertyAccess(property, req.user, { requireWrite: true });
    if (!access.allowed) {
      const errorCode = access.status === 404 ? ErrorCodes.RES_PROPERTY_NOT_FOUND : ErrorCodes.ACC_PROPERTY_ACCESS_DENIED;
      return sendError(res, access.status, access.reason, errorCode);
    }

    const parsed = applyLegacyAliases(propertyUpdateSchema.parse(req.body ?? {}));
    // Remove legacy alias fields (they've been converted to standard fields)
    // Keep the converted fields: zipCode, propertyType, imageUrl
    const {
      managerId: managerIdInput,
      postcode,
      type,
      coverImage,
      imageMetadata,
      images: legacyImages,
      amenities: amenitiesUpdate,
      ...data
    } = parsed;

    // Property manager can only update their own properties (already checked by ensurePropertyAccess)
    const managerId = property.managerId;

    const rawImages = legacyImages;

    const imageUpdates = rawImages === undefined ? undefined : normaliseSubmittedPropertyImages(rawImages);

    // Deep merge amenities to preserve existing data during partial updates
    const mergedAmenities = amenitiesUpdate !== undefined
      ? deepMergeAmenities(property.amenities, amenitiesUpdate)
      : undefined;

    // Ensure converted fields are included in the data
    const updateData = {
      ...data,
      managerId,
      // Include converted fields if they exist
      ...(parsed.zipCode !== undefined && { zipCode: parsed.zipCode }),
      ...(parsed.propertyType !== undefined && { propertyType: parsed.propertyType }),
      ...(parsed.imageUrl !== undefined && { imageUrl: parsed.imageUrl }),
      // Include merged amenities if amenities were updated
      ...(mergedAmenities !== undefined && { amenities: mergedAmenities }),
    };

    if (imageUpdates !== undefined) {
      if (imageUpdates.length > 0) {
        if (parsed.imageUrl === undefined) {
          const primaryImage = imageUpdates.find((image) => image.isPrimary) || imageUpdates[0];
          updateData.imageUrl = primaryImage?.imageUrl ?? null;
        }
      } else if (parsed.imageUrl === undefined) {
        updateData.imageUrl = null;
      }
    }

    const { property: updatedProperty, propertyWithImages } = await withPropertyImagesSupport(async (includeImages) => {
      // Bug Fix: Use Serializable isolation to prevent race conditions
      // Note: Serializable isolation detects concurrent modifications and rolls back conflicting transactions
      // This is more robust than explicit row locking and works across all database operations
      const result = await prisma.$transaction(async (tx) => {
        // Verify property exists before updating (transaction will rollback if concurrent modification detected)
        await tx.property.findUnique({
          where: { id: property.id },
          select: { id: true }, // Minimal select for performance
        });

        const updatedRecord = await tx.property.update({
          where: { id: property.id },
          data: updateData,
        });

        if (includeImages && imageUpdates !== undefined) {
          // Bug Fix #13: Enhanced logging for debugging image save issues
          if (process.env.NODE_ENV !== 'test') {
            console.log(`[PropertyImages] Updating images for property ${property.id}:`, {
              imageCount: imageUpdates.length,
              imageUrls: imageUpdates.map(img => img.imageUrl.substring(0, 50)),
            });
          }

          // Bug Fix: Use efficient update strategy instead of delete-recreate
          // This prevents data loss and reduces database load
          const existingImages = await tx.propertyImage.findMany({
            where: { propertyId: property.id },
            select: { id: true, imageUrl: true, caption: true, displayOrder: true },
            orderBy: [
              { displayOrder: 'asc' },
              { createdAt: 'asc' },
            ],
          });

          // Create maps for efficient lookup
          const existingByUrl = new Map();
          const existingById = new Map();
          existingImages.forEach(img => {
            existingByUrl.set(img.imageUrl, img);
            existingById.set(img.id, img);
          });

          const updatedUrls = new Set(imageUpdates.map(img => img.imageUrl));

          // Step 1: Delete images that are no longer in the update list
          const imagesToDelete = existingImages
            .filter(img => !updatedUrls.has(img.imageUrl))
            .map(img => img.id);

          if (imagesToDelete.length > 0) {
            if (process.env.NODE_ENV !== 'test') {
              console.log(`[PropertyImages] Deleting ${imagesToDelete.length} removed images`);
            }
            await tx.propertyImage.deleteMany({
              where: { id: { in: imagesToDelete } },
            });
          }

          // Step 2: Update or create images
          // Bug Fix #14: Use batch operations for better performance
          const imagesToUpdate = [];
          const imagesToCreate = [];

          for (let index = 0; index < imageUpdates.length; index++) {
            const imageUpdate = imageUpdates[index];
            const existing = existingByUrl.get(imageUpdate.imageUrl);

            const imageData = {
              imageUrl: imageUpdate.imageUrl,
              caption: imageUpdate.captionProvided
                ? (imageUpdate.caption ?? null)
                : (existing?.caption ?? imageUpdate.caption ?? null),
              isPrimary: imageUpdate.isPrimary,
              displayOrder: index,
              uploadedById: req.user.id,
            };

            if (existing) {
              imagesToUpdate.push({ id: existing.id, data: imageData });
            } else {
              imagesToCreate.push({
                ...imageData,
                propertyId: property.id,
              });
            }
          }

          // Execute updates in parallel for better performance
          const updatePromises = imagesToUpdate.map(({ id, data }) =>
            tx.propertyImage.update({ where: { id }, data })
          );

          // Create new images in batch
          let createPromise = Promise.resolve();
          if (imagesToCreate.length > 0) {
            if (process.env.NODE_ENV !== 'test') {
              console.log(`[PropertyImages] Creating ${imagesToCreate.length} new images`);
            }
            createPromise = tx.propertyImage.createMany({ data: imagesToCreate });
          }

          await Promise.all([...updatePromises, createPromise]);

          // Bug Fix #12: Always sync property.imageUrl after image updates
          // This ensures the cover image is always correct
          await syncPropertyCoverImage(tx, property.id);
        }

        return updatedRecord;
      }, {
        isolationLevel: 'Serializable', // Prevent race conditions in concurrent updates
        maxWait: 5000, // Maximum time to wait for transaction to start
        timeout: 30000, // Bug Fix: Increase timeout for operations with many images
      });

      if (!includeImages) {
        return { property: result, propertyWithImages: null };
      }

      const withImages = await prisma.property.findUnique({
        where: { id: property.id },
        include: {
          owners: {
            select: { ownerId: true },
          },
          ...buildPropertyImagesInclude(true),
        },
      });

      return { property: result, propertyWithImages: withImages };
    });

    // Invalidate property and dashboard caches for all affected users
    const propertyForCache = propertyWithImages ?? { ...updatedProperty, owners: property.owners };
    const cacheUserIds = collectPropertyCacheUserIds(propertyForCache, req.user.id);
    await invalidatePropertyCaches(cacheUserIds);

    const propertyForResponse = propertyWithImages ?? { ...updatedProperty, owners: property.owners };
    res.json({ success: true, property: toPublicProperty(propertyForResponse) });
  } catch (error) {
    if (error instanceof z.ZodError) {
      return sendError(res, 400, 'Validation error', ErrorCodes.VAL_VALIDATION_ERROR, error.flatten());
    }

    console.error('Update property error:', {
      message: error?.message,
      code: error?.code,
      meta: error?.meta,
    });
    return sendError(res, 500, 'Failed to update property', ErrorCodes.ERR_INTERNAL_SERVER);
  }
});

// DELETE /:id - Delete property (PROPERTY_MANAGER only, must be property manager)
router.delete('/:id', requireRole('PROPERTY_MANAGER'), async (req, res) => {
  try {
    const property = await prisma.property.findUnique({
      where: { id: req.params.id },
      include: {
        owners: {
          select: { ownerId: true },
        },
        _count: {
          select: {
            units: true,
            jobs: true,
            inspections: true,
          },
        },
      },
    });
    const access = ensurePropertyAccess(property, req.user, { requireWrite: true });
    if (!access.allowed) {
      const errorCode = access.status === 404 ? ErrorCodes.RES_PROPERTY_NOT_FOUND : ErrorCodes.ACC_PROPERTY_ACCESS_DENIED;
      return sendError(res, access.status, access.reason, errorCode);
    }

    // Bug Fix: Comprehensive validation before deletion - check units, jobs, inspections, and active tenants
    const unitCount = property._count?.units || 0;
    const jobCount = property._count?.jobs || 0;
    const inspectionCount = property._count?.inspections || 0;

    // Bug Fix: Check for active tenants across all units in the property
    const activeTenantCount = await prisma.unitTenant.count({
      where: {
        unit: {
          propertyId: req.params.id,
        },
        isActive: true,
      },
    });

    const issues = [];
    if (unitCount > 0) issues.push(`${unitCount} unit(s)`);
    if (jobCount > 0) issues.push(`${jobCount} active job(s)`);
    if (inspectionCount > 0) issues.push(`${inspectionCount} inspection(s)`);
    if (activeTenantCount > 0) issues.push(`${activeTenantCount} active tenant(s)`);

    if (issues.length > 0) {
      return sendError(
        res,
        409,
        `Cannot delete property with ${issues.join(', ')}. Please remove all related data before deleting the property.`,
        ErrorCodes.VAL_VALIDATION_ERROR,
        { unitCount, jobCount, inspectionCount, activeTenantCount }
      );
    }

    // Bug Fix: Wrap deletion and cache invalidation in try-catch for better error handling
    try {
      await prisma.property.delete({ where: { id: property.id } });

      // Invalidate property and dashboard caches for all affected users
      // Don't fail the request if cache invalidation fails - log it instead
      const cacheUserIds = collectPropertyCacheUserIds(property, req.user.id);
      try {
        await invalidatePropertyCaches(cacheUserIds);
      } catch (cacheError) {
        console.error('Cache invalidation failed after property deletion:', cacheError);
        // Don't throw - deletion was successful, cache will expire naturally
      }

      res.json({ success: true, message: 'Property deleted successfully' });
    } catch (deleteError) {
      // If deletion fails, property still exists - this is an error state
      throw deleteError;
    }
  } catch (error) {
    console.error('Delete property error:', {
      message: error?.message,
      code: error?.code,
      meta: error?.meta,
    });
    return sendError(res, 500, 'Failed to delete property', ErrorCodes.ERR_INTERNAL_SERVER);
  }
});

// ---------------------------------------------------------------------------
// Property image routes
// ---------------------------------------------------------------------------

propertyImagesRouter.use(async (req, res, next) => {
  try {
    const available = await propertyImagesFeatureAvailable();
    if (!available) {
      return sendError(
        res,
        503,
        'Property image management is not available. Please run the latest database migrations.',
        ErrorCodes.EXT_SERVICE_UNAVAILABLE
      );
    }
    return next();
  } catch (error) {
    console.error('Property image availability check failed:', error);
    return sendError(res, 500, 'Failed to process request', ErrorCodes.ERR_INTERNAL_SERVER);
  }
});

propertyImagesRouter.get('/', async (req, res) => {
  const propertyId = req.params.id;

  try {
    const property = await prisma.property.findUnique({
      where: { id: propertyId },
      include: {
        owners: { select: { ownerId: true } },
      },
    });

    const access = ensurePropertyAccess(property, req.user);
    if (!access.allowed) {
      const errorCode = access.status === 404 ? ErrorCodes.RES_PROPERTY_NOT_FOUND : ErrorCodes.ACC_PROPERTY_ACCESS_DENIED;
      return sendError(res, access.status, access.reason, errorCode);
    }

    // Bug Fix #7: Add pagination support for properties with many images
    // Prevents loading hundreds of images at once, improving performance
    const page = Math.max(1, parseInt(req.query.page) || 1);
    const limit = Math.min(50, Math.max(1, parseInt(req.query.limit) || 50));
    const skip = (page - 1) * limit;

    const [images, totalCount] = await Promise.all([
      prisma.propertyImage.findMany({
        where: { propertyId },
        orderBy: [
          { displayOrder: 'asc' },
          { createdAt: 'asc' },
        ],
        skip,
        take: limit,
      }),
      prisma.propertyImage.count({
        where: { propertyId },
      }),
    ]);

    res.json({
      success: true,
      images: normalizePropertyImages({ ...property, propertyImages: images }),
      pagination: {
        page,
        limit,
        total: totalCount,
        totalPages: Math.ceil(totalCount / limit),
        hasMore: skip + images.length < totalCount,
      },
    });
  } catch (error) {
    console.error('Get property images error:', error);
    return sendError(res, 500, 'Failed to fetch property images', ErrorCodes.ERR_INTERNAL_SERVER);
  }
});

propertyImagesRouter.post('/', requireRole('PROPERTY_MANAGER'), rateLimitUpload, maybeHandleImageUpload, async (req, res) => {
  const propertyId = req.params.id;

  const cleanupUploadedFile = () => {
    if (req.file?.path) {
      try {
        fs.unlinkSync(req.file.path);
      } catch (cleanupError) {
        console.error('Failed to remove uploaded file after error:', cleanupError);
      }
    }
  };

  try {
    const property = await prisma.property.findUnique({
      where: { id: propertyId },
      include: {
        owners: { select: { ownerId: true } },
      },
    });

    const access = ensurePropertyAccess(property, req.user, { requireWrite: true });
    if (!access.allowed) {
      cleanupUploadedFile();
      const errorCode = access.status === 404 ? ErrorCodes.RES_PROPERTY_NOT_FOUND : ErrorCodes.ACC_PROPERTY_ACCESS_DENIED;
      return sendError(res, access.status, access.reason, errorCode);
    }

    const body = { ...(req.body ?? {}) };
    if (req.file?.filename) {
      body.imageUrl = `/uploads/${req.file.filename}`;
    }

    const parsed = propertyImageCreateSchema.parse(body);

    // Bug Fix: Move displayOrder calculation inside transaction to prevent race conditions
    // Concurrent requests can no longer create duplicate displayOrders
    const createdImage = await prisma.$transaction(async (tx) => {
      // Fetch inside transaction for atomic operation
      const [existingImages, existingPrimary] = await Promise.all([
        tx.propertyImage.findMany({
          where: { propertyId },
          select: { id: true, displayOrder: true },
          orderBy: { displayOrder: 'desc' },
          take: 1,
        }),
        tx.propertyImage.findFirst({
          where: { propertyId, isPrimary: true },
          select: { id: true },
        }),
      ]);

      const nextDisplayOrder = existingImages.length ? (existingImages[0].displayOrder ?? 0) + 1 : 0;
      const shouldBePrimary = determineNewImagePrimaryFlag(parsed.isPrimary, {
        hasExistingImages: existingImages.length > 0,
        hasExistingPrimary: Boolean(existingPrimary),
      });

      const image = await tx.propertyImage.create({
        data: {
          propertyId,
          imageUrl: parsed.imageUrl,
          caption: parsed.caption ?? null,
          isPrimary: shouldBePrimary,
          displayOrder: nextDisplayOrder,
          uploadedById: req.user.id,
        },
      });

      if (shouldBePrimary) {
        await tx.propertyImage.updateMany({
          where: {
            propertyId,
            NOT: { id: image.id },
          },
          data: { isPrimary: false },
        });
      }

      await syncPropertyCoverImage(tx, propertyId);

      return image;
    }, {
      isolationLevel: 'Serializable',
      maxWait: 5000,
      timeout: 30000, // Bug Fix: Increase timeout for image operations
    });

    const cacheUserIds = collectPropertyCacheUserIds(property, req.user.id);
    await invalidatePropertyCaches(cacheUserIds);

    res.status(201).json({ success: true, image: normalizePropertyImages({ ...property, propertyImages: [createdImage] })[0] });
  } catch (error) {
    cleanupUploadedFile();

    if (error instanceof z.ZodError) {
      return sendError(res, 400, 'Validation error', ErrorCodes.VAL_VALIDATION_ERROR, error.flatten());
    }

    // Bug Fix #9: Don't leak internal error details to client
    // Log full error server-side but return generic message to user
    console.error('Create property image error:', error);
    const userMessage = process.env.NODE_ENV === 'production'
      ? 'Failed to add property image. Please try again.'
      : `Failed to add property image: ${error.message}`;
    return sendError(res, 500, userMessage, ErrorCodes.ERR_INTERNAL_SERVER);
  }
});

propertyImagesRouter.patch('/:imageId', requireRole('PROPERTY_MANAGER'), async (req, res) => {
  const propertyId = req.params.id;
  const imageId = req.params.imageId;

  try {
    const property = await prisma.property.findUnique({
      where: { id: propertyId },
      include: {
        owners: { select: { ownerId: true } },
      },
    });

    const access = ensurePropertyAccess(property, req.user, { requireWrite: true });
    if (!access.allowed) {
      const errorCode = access.status === 404 ? ErrorCodes.RES_PROPERTY_NOT_FOUND : ErrorCodes.ACC_PROPERTY_ACCESS_DENIED;
      return sendError(res, access.status, access.reason, errorCode);
    }

    const parsed = propertyImageUpdateSchema.parse(req.body ?? {});

    const updated = await prisma.$transaction(async (tx) => {
      const existing = await tx.propertyImage.findUnique({ where: { id: imageId } });
      if (!existing || existing.propertyId !== propertyId) {
        return null;
      }

      const updateData = {};
      if (parsed.caption !== undefined) updateData.caption = parsed.caption ?? null;
      if (parsed.isPrimary !== undefined) updateData.isPrimary = parsed.isPrimary;

      const result = await tx.propertyImage.update({
        where: { id: imageId },
        data: updateData,
      });

      if (parsed.isPrimary) {
        await tx.propertyImage.updateMany({
          where: {
            propertyId,
            NOT: { id: imageId },
          },
          data: { isPrimary: false },
        });
      }

      await syncPropertyCoverImage(tx, propertyId);

      return result;
    }, {
      isolationLevel: 'Serializable',
      maxWait: 5000,
      timeout: 30000, // Bug Fix: Increase timeout for image operations
    });

    if (!updated) {
      return sendError(res, 404, 'Property image not found', ErrorCodes.RES_PROPERTY_NOT_FOUND);
    }

    const cacheUserIds = collectPropertyCacheUserIds(property, req.user.id);
    await invalidatePropertyCaches(cacheUserIds);

    res.json({ success: true, image: normalizePropertyImages({ ...property, propertyImages: [updated] })[0] });
  } catch (error) {
    if (error instanceof z.ZodError) {
      return sendError(res, 400, 'Validation error', ErrorCodes.VAL_VALIDATION_ERROR, error.flatten());
    }

    // Bug Fix #9: Don't leak internal error details to client
    console.error('Update property image error:', error);
    const userMessage = process.env.NODE_ENV === 'production'
      ? 'Failed to update property image. Please try again.'
      : `Failed to update property image: ${error.message}`;
    return sendError(res, 500, userMessage, ErrorCodes.ERR_INTERNAL_SERVER);
  }
});

propertyImagesRouter.delete('/:imageId', requireRole('PROPERTY_MANAGER'), async (req, res) => {
  const propertyId = req.params.id;
  const imageId = req.params.imageId;

  try {
    const property = await prisma.property.findUnique({
      where: { id: propertyId },
      include: {
        owners: { select: { ownerId: true } },
      },
    });

    const access = ensurePropertyAccess(property, req.user, { requireWrite: true });
    if (!access.allowed) {
      const errorCode = access.status === 404 ? ErrorCodes.RES_PROPERTY_NOT_FOUND : ErrorCodes.ACC_PROPERTY_ACCESS_DENIED;
      return sendError(res, access.status, access.reason, errorCode);
    }

    const deleted = await prisma.$transaction(async (tx) => {
      const existing = await tx.propertyImage.findUnique({ where: { id: imageId } });
      if (!existing || existing.propertyId !== propertyId) {
        return null;
      }

      await tx.propertyImage.delete({ where: { id: imageId } });

      if (existing.isPrimary) {
        const nextPrimary = await tx.propertyImage.findFirst({
          where: { propertyId },
          orderBy: [
            { displayOrder: 'asc' },
            { createdAt: 'asc' },
          ],
        });

        if (nextPrimary) {
          await tx.propertyImage.update({
            where: { id: nextPrimary.id },
            data: { isPrimary: true },
          });
        }
      }

      await syncPropertyCoverImage(tx, propertyId);

      return existing;
    }, {
      isolationLevel: 'Serializable',
      maxWait: 5000,
      timeout: 30000, // Bug Fix: Increase timeout for image operations
    });

    if (!deleted) {
      return sendError(res, 404, 'Property image not found', ErrorCodes.RES_PROPERTY_NOT_FOUND);
    }

    // Bug Fix #2: Clean up physical file from disk when deleting image from database
    // This prevents orphaned files from accumulating and wasting disk space
    if (deleted.imageUrl && deleted.imageUrl.startsWith('/uploads/')) {
      const filename = deleted.imageUrl.replace('/uploads/', '');
      const filePath = path.join(UPLOAD_DIR, filename);

      // Asynchronously delete file without blocking response
      // Errors are logged but don't fail the response since DB delete succeeded
      fs.unlink(filePath, (err) => {
        if (err && err.code !== 'ENOENT') {
          console.error('Failed to delete image file:', filePath, err);
        } else if (!err) {
          console.log('✅ Deleted image file:', filePath);
        }
      });
    }

    const cacheUserIds = collectPropertyCacheUserIds(property, req.user.id);
    await invalidatePropertyCaches(cacheUserIds);

    res.json({ success: true });
  } catch (error) {
    // Bug Fix #9: Don't leak internal error details to client
    console.error('Delete property image error:', error);
    const userMessage = process.env.NODE_ENV === 'production'
      ? 'Failed to delete property image. Please try again.'
      : `Failed to delete property image: ${error.message}`;
    return sendError(res, 500, userMessage, ErrorCodes.ERR_INTERNAL_SERVER);
  }
});

propertyImagesRouter.post('/reorder', requireRole('PROPERTY_MANAGER'), async (req, res) => {
  const propertyId = req.params.id;

  try {
    const property = await prisma.property.findUnique({
      where: { id: propertyId },
      include: {
        owners: { select: { ownerId: true } },
      },
    });

    const access = ensurePropertyAccess(property, req.user, { requireWrite: true });
    if (!access.allowed) {
      const errorCode = access.status === 404 ? ErrorCodes.RES_PROPERTY_NOT_FOUND : ErrorCodes.ACC_PROPERTY_ACCESS_DENIED;
      return sendError(res, access.status, access.reason, errorCode);
    }

    const parsed = propertyImageReorderSchema.parse(req.body ?? {});

    const existingImages = await prisma.propertyImage.findMany({
      where: { propertyId },
      orderBy: [
        { displayOrder: 'asc' },
        { createdAt: 'asc' },
      ],
    });

    const existingIds = existingImages.map((img) => img.id);
    const providedIds = parsed.orderedImageIds;

    if (existingIds.length !== providedIds.length || !providedIds.every((id) => existingIds.includes(id))) {
      return sendError(res, 400, 'Ordered image ids do not match existing images', ErrorCodes.VAL_VALIDATION_ERROR);
    }

    await prisma.$transaction(async (tx) => {
      // Bug Fix: Use sequential updates instead of Promise.all for better transaction handling
      // This prevents database lock contention and ensures consistent ordering
      for (let index = 0; index < providedIds.length; index++) {
        await tx.propertyImage.update({
          where: { id: providedIds[index] },
          data: { displayOrder: index },
        });
      }

      // Sync cover image within the same transaction
      await syncPropertyCoverImage(tx, propertyId);
    }, {
      isolationLevel: 'Serializable',
      maxWait: 5000,
      timeout: 30000, // Bug Fix: Increase timeout for image reorder operations
    });

    const cacheUserIds = collectPropertyCacheUserIds(property, req.user.id);
    await invalidatePropertyCaches(cacheUserIds);

    res.json({ success: true });
  } catch (error) {
    if (error instanceof z.ZodError) {
      return sendError(res, 400, 'Validation error', ErrorCodes.VAL_VALIDATION_ERROR, error.flatten());
    }

    // Bug Fix #9: Don't leak internal error details to client
    console.error('Reorder property images error:', error);
    const userMessage = process.env.NODE_ENV === 'production'
      ? 'Failed to reorder property images. Please try again.'
      : `Failed to reorder property images: ${error.message}`;
    return sendError(res, 500, userMessage, ErrorCodes.ERR_INTERNAL_SERVER);
  }
});

// GET /:id/activity - Get recent activity for a property
router.get('/:id/activity', async (req, res) => {
  try {
    const property = await prisma.property.findUnique({ 
      where: { id: req.params.id },
      include: {
        owners: {
          select: { ownerId: true },
        },
      },
    });
    const access = ensurePropertyAccess(property, req.user);
    if (!access.allowed) {
      const errorCode = access.status === 404 ? ErrorCodes.RES_PROPERTY_NOT_FOUND : ErrorCodes.ACC_PROPERTY_ACCESS_DENIED;
      return sendError(res, access.status, access.reason, errorCode);
    }

    // Bug Fix: Handle NaN from parseInt properly
    const parsedActivityLimit = parseInt(req.query.limit);
    const limit = Math.min(Number.isNaN(parsedActivityLimit) ? 20 : parsedActivityLimit, 50);
    // Bug Fix: Include user ID in cache key to prevent cache collision between users
    // Even users with the same role may have different access permissions
    // This prevents potential data leaks if access permissions change
    const cacheKey = `property:${req.params.id}:activity:${limit}:user:${req.user.id}`;

    const cached = await redisGet(cacheKey);
    if (cached) {
      try {
        const parsed = typeof cached === 'string' ? JSON.parse(cached) : cached;
        if (parsed?.activities) {
          return res.json(parsed);
        }
      } catch (error) {
        if (process.env.NODE_ENV !== 'test') {
          console.warn('[PropertyActivity] Failed to parse cached payload:', error.message);
        }
      }
    }

    const rows = await prisma.propertyActivity.findMany({
      where: {
        propertyId: req.params.id,
      },
      take: limit,
      orderBy: {
        date: 'desc',
      },
    });

    const activities = rows.map((row) => {
      switch (row.type) {
        case 'job':
          return {
            type: 'job',
            id: row.id,
            title: row.title,
            description: row.assigned_first_name
              ? `Assigned to ${row.assigned_first_name} ${row.assigned_last_name}`
              : 'Job update',
            status: row.status,
            priority: row.priority,
            date: row.date,
          };
        case 'inspection':
          return {
            type: 'inspection',
            id: row.id,
            title: row.title,
            description: row.status ? `Inspection ${row.status.toLowerCase()}` : 'Inspection update',
            status: row.status,
            date: row.date,
          };
        case 'service_request':
          return {
            type: 'service_request',
            id: row.id,
            title: row.title,
            description: row.requested_first_name
              ? `Requested by ${row.requested_first_name} ${row.requested_last_name}`
              : 'Service request update',
            status: row.status,
            priority: row.priority,
            date: row.date,
          };
        case 'unit':
          return {
            type: 'unit',
            id: row.id,
            title: row.unit_number ? `Unit ${row.unit_number}` : 'Unit update',
            description: `Status: ${row.status}`,
            status: row.status,
            date: row.date,
          };
        default:
          return null;
      }
    }).filter(Boolean);

    const payload = { success: true, activities };

    await redisSet(cacheKey, payload, 300);

    res.json(payload);
  } catch (error) {
    console.error('Get property activity error:', error);
    return sendError(res, 500, 'Failed to fetch property activity', ErrorCodes.ERR_INTERNAL_SERVER);
  }
});

router._test = {
  propertySchema,
  propertyUpdateSchema,
  unitSchema,
  propertyImageCreateSchema,
  propertyImageUpdateSchema,
  propertyImageReorderSchema,
  applyLegacyAliases,
  toPublicProperty,
  normalizePropertyImages,
  resolvePrimaryImageUrl,
  determineNewImagePrimaryFlag,
  extractImageUrlFromInput,
  normaliseSubmittedPropertyImages,
  STATUS_VALUES,
  invalidatePropertyCaches,
  propertyListSelect,
  collectPropertyCacheUserIds,
  propertyImagesRouter,
  maybeHandleImageUpload,
  isMultipartRequest,
};

export default router;<|MERGE_RESOLUTION|>--- conflicted
+++ resolved
@@ -1363,56 +1363,17 @@
 
     const rawImages = legacyImages;
 
-<<<<<<< HEAD
-    // Debug logging to trace image processing
-    if (process.env.NODE_ENV !== 'test') {
-      console.log('\n========== [PropertyCreate] Image Processing Debug ==========');
-      console.log('[Step 1] Raw images received from request:');
-      console.log(`  - Type: ${rawImages ? (Array.isArray(rawImages) ? 'array' : typeof rawImages) : 'undefined/null'}`);
-      console.log(`  - Count: ${rawImages ? (Array.isArray(rawImages) ? rawImages.length : 1) : 0}`);
-      if (rawImages && Array.isArray(rawImages) && rawImages.length > 0) {
-        console.log(`  - First image sample:`, {
-          hasImageUrl: !!rawImages[0]?.imageUrl,
-          imageUrl: rawImages[0]?.imageUrl?.substring(0, 100),
-          hasCaption: !!rawImages[0]?.caption,
-          isPrimary: rawImages[0]?.isPrimary,
-        });
-        console.log(`  - All image URLs:`, rawImages.map((img, i) => ({
-          index: i,
-          url: img?.imageUrl?.substring(0, 80) + '...',
-          urlLength: img?.imageUrl?.length,
-          isPrimary: img?.isPrimary,
-        })));
-=======
     // Enhanced logging for debugging image upload issues
     if (process.env.NODE_ENV !== 'test') {
       console.log('[PropertyCreate] Image debugging:');
       console.log('  - Raw images received:', rawImages ? `${rawImages.length} images` : 'none');
       if (rawImages && rawImages.length > 0) {
         console.log('  - First image sample:', JSON.stringify(rawImages[0]).substring(0, 200));
->>>>>>> 1e8d6b79
       }
     }
 
     const initialImages = normaliseSubmittedPropertyImages(rawImages);
 
-<<<<<<< HEAD
-    // Debug logging after normalization
-    if (process.env.NODE_ENV !== 'test') {
-      console.log('\n[Step 2] After normalization:');
-      console.log(`  - Normalized count: ${initialImages.length}`);
-      if (initialImages.length > 0) {
-        console.log(`  - Normalized images:`, initialImages.map((img, i) => ({
-          index: i,
-          url: img.imageUrl.substring(0, 80) + '...',
-          urlValid: img.imageUrl && img.imageUrl.length > 0,
-          isPrimary: img.isPrimary,
-        })));
-      } else if (rawImages && Array.isArray(rawImages) && rawImages.length > 0) {
-        console.log('  - ⚠️ WARNING: Raw images were provided but normalization returned 0 images!');
-        console.log('  - This means images are being filtered out during validation.');
-        console.log('  - Check isValidImageLocation validation logic.');
-=======
     // Enhanced logging after normalization
     if (process.env.NODE_ENV !== 'test') {
       console.log('  - Normalized images:', `${initialImages.length} images`);
@@ -1422,7 +1383,6 @@
           url: img.imageUrl.substring(0, 80) + '...',
           isPrimary: img.isPrimary,
         })));
->>>>>>> 1e8d6b79
       }
     }
 
@@ -1471,36 +1431,20 @@
             // Bug Fix #11: Use createMany for efficient batch insert
             await tx.propertyImage.createMany({ data: records });
 
-<<<<<<< HEAD
-            // Debug logging after save
-            if (process.env.NODE_ENV !== 'test') {
-              console.log(`  - ✅ Successfully saved ${records.length} PropertyImage records to database`);
-=======
             // Enhanced logging after save
             if (process.env.NODE_ENV !== 'test') {
               console.log(`  - ✅ Saved ${records.length} PropertyImage records to database`);
->>>>>>> 1e8d6b79
             }
 
             // Bug Fix #12: Ensure property.imageUrl is synced after creating images
             // This guarantees the cover image is always set correctly
             await syncPropertyCoverImage(tx, newProperty.id);
           }
-<<<<<<< HEAD
-        } else {
-          if (process.env.NODE_ENV !== 'test') {
-            if (!includeImages) {
-              console.log('\n[Step 3] PropertyImage table not available, skipping image save');
-            } else if (!initialImages.length) {
-              console.log('\n[Step 3] No images to save (initialImages.length === 0)');
-            }
-=======
         } else if (!includeImages) {
           console.warn('  - ⚠️  PropertyImage table not available, falling back to single imageUrl');
         } else if (!initialImages.length) {
           if (process.env.NODE_ENV !== 'test') {
             console.log('  - No images to save (empty array)');
->>>>>>> 1e8d6b79
           }
         }
 
@@ -1520,24 +1464,9 @@
         include: buildPropertyImagesInclude(true),
       });
 
-<<<<<<< HEAD
-      // Debug logging for retrieved property
-      if (process.env.NODE_ENV !== 'test') {
-        console.log('\n[Step 4] Retrieved property from database:');
-        console.log(`  - PropertyImage records in DB: ${withImages?.propertyImages?.length || 0}`);
-        if (withImages?.propertyImages && withImages.propertyImages.length > 0) {
-          console.log(`  - Images:`, withImages.propertyImages.map((img, i) => ({
-            index: i,
-            id: img.id,
-            url: img.imageUrl.substring(0, 80) + '...',
-            isPrimary: img.isPrimary,
-          })));
-        }
-=======
       // Enhanced logging for final result
       if (process.env.NODE_ENV !== 'test') {
         console.log(`  - Property created with ${withImages?.propertyImages?.length || 0} images in response`);
->>>>>>> 1e8d6b79
       }
 
       return { property: createdProperty, propertyWithImages: withImages };
