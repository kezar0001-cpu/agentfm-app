--- conflicted
+++ resolved
@@ -431,10 +431,6 @@
 });
 
 const propertyImageInputSchema = z.union([z.string(), propertyImageInputObjectSchema]);
-<<<<<<< HEAD
-const propertyImageInputArraySchema = z.array(propertyImageInputSchema).optional();
-=======
->>>>>>> c47b4a97
 
 const basePropertySchema = z.object({
     name: requiredString('Property name is required'),
@@ -463,12 +459,7 @@
 
     // Legacy aliases – accepted but converted internally
     coverImage: optionalString(),
-<<<<<<< HEAD
-    images: propertyImageInputArraySchema,
-    imageMetadata: propertyImageInputArraySchema,
-=======
     images: z.array(propertyImageInputSchema).optional(),
->>>>>>> c47b4a97
   });
 
 const withAliasValidation = (schema, { requireCoreFields = true } = {}) =>
@@ -1076,13 +1067,9 @@
               };
             });
 
-<<<<<<< HEAD
-            await tx.propertyImage.createMany({ data: records });
-=======
             if (records.length) {
               await tx.propertyImage.createMany({ data: records });
             }
->>>>>>> c47b4a97
           }
         }
 
