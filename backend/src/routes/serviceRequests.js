import express from 'express';
import { z } from 'zod';
import validate from '../middleware/validate.js';
import { prisma } from '../config/prismaClient.js';
import { requireAuth, requireRole, isSubscriptionActive } from '../middleware/auth.js';

const router = express.Router();

// Service request statuses from Prisma schema
const STATUSES = ['SUBMITTED', 'UNDER_REVIEW', 'APPROVED', 'CONVERTED_TO_JOB', 'REJECTED', 'COMPLETED'];
const PRIORITIES = ['LOW', 'MEDIUM', 'HIGH', 'URGENT'];
const CATEGORIES = ['PLUMBING', 'ELECTRICAL', 'HVAC', 'APPLIANCE', 'STRUCTURAL', 'PEST_CONTROL', 'LANDSCAPING', 'GENERAL', 'OTHER'];

const requestSchema = z.object({
  propertyId: z.string().min(1),
  unitId: z.string().optional(),
  title: z.string().min(1),
  description: z.string().min(1),
  category: z.enum(CATEGORIES),
  priority: z.enum(PRIORITIES).optional().default('MEDIUM'),
  photos: z.array(z.string()).optional(),
});

const requestUpdateSchema = z.object({
  status: z.enum(STATUSES).optional(),
  priority: z.enum(PRIORITIES).optional(),
  title: z.string().optional(),
  description: z.string().optional(),
  reviewNotes: z.string().optional(),
});

router.get('/', requireAuth, async (req, res) => {
  try {
    const { status, propertyId, category } = req.query;

    // Build base where clause with filters
    const where = {};
    if (status) where.status = status;
    if (propertyId) where.propertyId = propertyId;
    if (category) where.category = category;

    // Add role-based access control
    if (req.user.role === 'PROPERTY_MANAGER') {
      // Property managers see requests for properties they manage
      where.property = { managerId: req.user.id };
    } else if (req.user.role === 'OWNER') {
      // Owners see requests for properties they own
      where.property = {
        owners: {
          some: { ownerId: req.user.id }
        }
      };
    } else if (req.user.role === 'TENANT') {
      // Tenants see only their own requests
      where.requestedById = req.user.id;
    } else if (req.user.role === 'TECHNICIAN') {
      // Technicians see requests for properties they work on
      const assignedJobs = await prisma.job.findMany({
        where: { assignedToId: req.user.id },
        select: { propertyId: true },
        distinct: ['propertyId'],
      });
      const propertyIds = assignedJobs.map(j => j.propertyId).filter(Boolean);

      if (propertyIds.length === 0) {
        // Technician has no assigned jobs, return empty result
        return res.json({
          items: [],
          total: 0,
          page: 1,
          hasMore: false,
        });
      }

      where.propertyId = { in: propertyIds };
    }

    // Parse pagination parameters
    const limit = Math.min(Math.max(parseInt(req.query.limit) || 50, 1), 100);
    const offset = Math.max(parseInt(req.query.offset) || 0, 0);

    // Fetch service requests and total count in parallel
    const [requests, total] = await Promise.all([
      prisma.serviceRequest.findMany({
        where,
        include: {
          property: {
            select: {
              id: true,
              name: true,
              address: true,
            },
          },
          unit: {
            select: {
              id: true,
              unitNumber: true,
            },
          },
          requestedBy: {
            select: {
              id: true,
              firstName: true,
              lastName: true,
              email: true,
            },
          },
        },
        orderBy: {
          createdAt: 'desc',
        },
        skip: offset,
        take: limit,
      }),
      prisma.serviceRequest.count({ where }),
    ]);

    // Calculate page number and hasMore
    const page = Math.floor(offset / limit) + 1;
    const hasMore = offset + limit < total;

    // Return paginated response
    res.json({
      items: requests,
      total,
      page,
      hasMore,
    });
  } catch (error) {
    console.error('Error fetching service requests:', error);
    res.status(500).json({ success: false, message: 'Failed to fetch service requests' });
  }
});

// GET /:id - Get single service request with full details
router.get('/:id', requireAuth, async (req, res) => {
  try {
    const { id } = req.params;
    
    const request = await prisma.serviceRequest.findUnique({
      where: { id },
      include: {
        property: {
<<<<<<< HEAD
          select: {
            id: true,
            name: true,
            address: true,
            city: true,
            state: true,
            managerId: true,
=======
          include: {
>>>>>>> 2ca5aa55
            owners: {
              select: {
                ownerId: true,
              },
            },
          },
        },
        unit: true,
        requestedBy: {
          select: {
            id: true,
            firstName: true,
            lastName: true,
            email: true,
          },
        },
        jobs: {
          select: {
            id: true,
            title: true,
            status: true,
            priority: true,
            createdAt: true,
          },
          orderBy: {
            createdAt: 'desc',
          },
        },
      },
    });
    
    if (!request) {
      return res.status(404).json({
        success: false,
        message: 'Service request not found',
      });
    }
    
    // Access control: Check user has access to property
    const hasAccess =
      req.user.role === 'PROPERTY_MANAGER' && request.property.managerId === req.user.id ||
      req.user.role === 'OWNER' && request.property.owners.some(o => o.ownerId === req.user.id) ||
      req.user.role === 'TENANT' && request.requestedById === req.user.id;
    
    if (!hasAccess) {
      return res.status(403).json({
        success: false,
        message: 'Access denied',
      });
    }
    
    res.json({ success: true, request });
  } catch (error) {
    console.error('Error fetching service request:', error);
    res.status(500).json({
      success: false,
      message: 'Failed to fetch service request',
    });
  }
});

router.post('/', requireAuth, validate(requestSchema), async (req, res) => {
  try {
    const { propertyId, unitId, title, description, category, priority, photos } = req.body;

    // Verify property exists and user has access
    const property = await prisma.property.findUnique({
      where: { id: propertyId },
      include: {
        owners: {
          select: { ownerId: true },
        },
        manager: {
          select: {
            id: true,
            subscriptionStatus: true,
            trialEndDate: true,
          },
        },
      },
    });
    
    if (!property) {
      return res.status(404).json({ success: false, message: 'Property not found' });
    }
    
    // Verify user has access to create requests for this property
    let hasAccess = false;
    
    if (req.user.role === 'PROPERTY_MANAGER') {
      hasAccess = property.managerId === req.user.id;
    } else if (req.user.role === 'OWNER') {
      hasAccess = property.owners.some(o => o.ownerId === req.user.id);
    } else if (req.user.role === 'TENANT') {
      // Verify tenant has active lease for the unit
      if (!unitId) {
        return res.status(400).json({ 
          success: false, 
          message: 'Tenants must specify a unit for service requests' 
        });
      }
      
      const tenantUnit = await prisma.unitTenant.findFirst({
        where: {
          unitId: unitId,
          tenantId: req.user.id,
          isActive: true,
        },
        include: {
          unit: {
            select: {
              propertyId: true,
            },
          },
        },
      });
      
      // Verify tenant has lease AND unit belongs to the specified property
      hasAccess = !!tenantUnit && tenantUnit.unit.propertyId === propertyId;
    } else if (req.user.role === 'TECHNICIAN') {
      return res.status(403).json({ 
        success: false, 
        message: 'Technicians cannot create service requests' 
      });
    }
    
    if (!hasAccess) {
      return res.status(403).json({
        success: false,
        message: 'You do not have access to create service requests for this property'
      });
    }

    // Verify the relevant subscription is active
    if (req.user.role === 'PROPERTY_MANAGER') {
      if (!isSubscriptionActive(req.user)) {
        return res.status(403).json({
          success: false,
          message: 'Your trial period has expired. Please upgrade your plan to continue.',
          code: 'TRIAL_EXPIRED',
        });
      }
    } else {
      const manager = property.manager;

      if (!manager || !isSubscriptionActive(manager)) {
        return res.status(403).json({
          success: false,
          message: 'This property\'s subscription has expired. Please contact your property manager.',
          code: 'MANAGER_SUBSCRIPTION_REQUIRED',
        });
      }
    }

    // Create service request
    const request = await prisma.serviceRequest.create({
      data: {
        title,
        description,
        category,
        priority: priority || 'MEDIUM',
        status: 'SUBMITTED',
        propertyId,
        unitId: unitId || null,
        requestedById: req.user.id,
        photos: photos || [],
      },
      include: {
        property: {
          select: {
            id: true,
            name: true,
            address: true,
          },
        },
        unit: {
          select: {
            id: true,
            unitNumber: true,
          },
        },
      },
    });
    
    res.status(201).json(request);
  } catch (error) {
    console.error('Error creating service request:', error);
    res.status(500).json({ success: false, message: 'Failed to create service request' });
  }
});

router.patch('/:id', requireAuth, validate(requestUpdateSchema), async (req, res) => {
  try {
    const { id } = req.params;
    const updates = req.body;
    
    // Check if request exists and get full details for access control
    const existing = await prisma.serviceRequest.findUnique({
      where: { id },
      include: {
        property: {
          include: {
            owners: {
              select: { ownerId: true },
            },
          },
        },
      },
    });
    
    if (!existing) {
      return res.status(404).json({ success: false, message: 'Service request not found' });
    }
    
    // Verify user has access to update this request
    let hasAccess = false;
    let allowedFields = [];
    
    if (req.user.role === 'PROPERTY_MANAGER') {
      hasAccess = existing.property.managerId === req.user.id;
      allowedFields = ['status', 'priority', 'title', 'description', 'reviewNotes'];
    } else if (req.user.role === 'OWNER') {
      hasAccess = existing.property.owners.some(o => o.ownerId === req.user.id);
      allowedFields = ['status', 'priority', 'reviewNotes'];
    } else if (req.user.role === 'TENANT') {
      hasAccess = existing.requestedById === req.user.id;
      // Tenants can only update their own requests and only certain fields
      allowedFields = ['title', 'description'];
      
      // Tenants can only update if request is still in SUBMITTED status
      if (existing.status !== 'SUBMITTED') {
        return res.status(403).json({ 
          success: false, 
          message: 'You can only update service requests that are still in submitted status' 
        });
      }
    } else if (req.user.role === 'TECHNICIAN') {
      return res.status(403).json({ 
        success: false, 
        message: 'Technicians cannot update service requests directly' 
      });
    }
    
    if (!hasAccess) {
      return res.status(403).json({ 
        success: false, 
        message: 'You do not have access to update this service request' 
      });
    }
    
    // Verify requested fields are allowed for this role
    const requestedFields = Object.keys(updates);
    const unauthorizedFields = requestedFields.filter(f => !allowedFields.includes(f));
    
    if (unauthorizedFields.length > 0) {
      return res.status(403).json({ 
        success: false, 
        message: `You can only update the following fields: ${allowedFields.join(', ')}` 
      });
    }
    
    // Prepare update data
    const updateData = {};
    if (updates.status !== undefined) updateData.status = updates.status;
    if (updates.priority !== undefined) updateData.priority = updates.priority;
    if (updates.title !== undefined) updateData.title = updates.title;
    if (updates.description !== undefined) updateData.description = updates.description;
    if (updates.reviewNotes !== undefined) {
      updateData.reviewNotes = updates.reviewNotes;
      updateData.reviewedAt = new Date();
    }
    
    // Update service request
    const request = await prisma.serviceRequest.update({
      where: { id },
      data: updateData,
      include: {
        property: {
          select: {
            id: true,
            name: true,
            address: true,
          },
        },
        unit: {
          select: {
            id: true,
            unitNumber: true,
          },
        },
      },
    });
    
    res.json(request);
  } catch (error) {
    console.error('Error updating service request:', error);
    res.status(500).json({ success: false, message: 'Failed to update service request' });
  }
});

// Convert service request to job (PROPERTY_MANAGER only)
router.post('/:id/convert-to-job', requireAuth, requireRole('PROPERTY_MANAGER'), async (req, res) => {
  try {
    const { id } = req.params;
    const { scheduledDate, assignedToId, estimatedCost, notes } = req.body;
    
    // Get service request
    const serviceRequest = await prisma.serviceRequest.findUnique({
      where: { id },
      include: {
        property: true,
        unit: true,
      },
    });
    
    if (!serviceRequest) {
      return res.status(404).json({ success: false, message: 'Service request not found' });
    }
    
    // Verify assigned user exists if provided
    if (assignedToId) {
      const assignedUser = await prisma.user.findUnique({
        where: { id: assignedToId },
      });
      
      if (!assignedUser) {
        return res.status(404).json({ success: false, message: 'Assigned user not found' });
      }
    }
    
    // Determine job status based on assignment
    const jobStatus = assignedToId ? 'ASSIGNED' : 'OPEN';
    
    // Create job from service request
    const job = await prisma.job.create({
      data: {
        title: serviceRequest.title,
        description: serviceRequest.description,
        status: jobStatus,
        priority: serviceRequest.priority,
        scheduledDate: scheduledDate ? new Date(scheduledDate) : null,
        propertyId: serviceRequest.propertyId,
        unitId: serviceRequest.unitId,
        assignedToId: assignedToId || null,
        estimatedCost: estimatedCost || null,
        notes: notes || `Converted from service request #${serviceRequest.id}`,
      },
      include: {
        property: {
          select: {
            id: true,
            name: true,
            address: true,
          },
        },
        unit: {
          select: {
            id: true,
            unitNumber: true,
          },
        },
        assignedTo: {
          select: {
            id: true,
            firstName: true,
            lastName: true,
            email: true,
          },
        },
      },
    });
    
    // Update service request status to converted
    await prisma.serviceRequest.update({
      where: { id },
      data: {
        status: 'COMPLETED',
        reviewNotes: `Converted to job #${job.id}`,
        reviewedAt: new Date(),
      },
    });
    
    res.json({ success: true, job });
  } catch (error) {
    console.error('Error converting service request to job:', error);
    res.status(500).json({ success: false, message: 'Failed to convert service request to job' });
  }
});

export default router;<|MERGE_RESOLUTION|>--- conflicted
+++ resolved
@@ -141,7 +141,6 @@
       where: { id },
       include: {
         property: {
-<<<<<<< HEAD
           select: {
             id: true,
             name: true,
@@ -149,9 +148,6 @@
             city: true,
             state: true,
             managerId: true,
-=======
-          include: {
->>>>>>> 2ca5aa55
             owners: {
               select: {
                 ownerId: true,
