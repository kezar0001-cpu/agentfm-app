import express from 'express';
import { z } from 'zod';
import validate from '../middleware/validate.js';
import { prisma } from '../config/prismaClient.js';
import { requireAuth } from '../middleware/auth.js';

const router = express.Router();


<<<<<<< HEAD
    const user = await prisma.user.findUnique({
      where: { id: decoded.id }
=======
// Get user's subscription
router.get('/', requireAuth, async (req, res) => {
  try {
    const subscriptions = await prisma.subscription.findMany({
      where: {
        userId: req.user.id,
      },
      orderBy: {
        createdAt: 'desc',
      },
>>>>>>> 2bc33112
    });
    
    res.json(subscriptions);
  } catch (error) {
    console.error('Error fetching subscriptions:', error);
    res.status(500).json({ success: false, message: 'Failed to fetch subscriptions' });
  }
});

// Get current user's active subscription
router.get('/current', requireAuth, async (req, res) => {
  try {
    const subscription = await prisma.subscription.findFirst({
      where: {
        userId: req.user.id,
        status: 'ACTIVE',
      },
      orderBy: {
        createdAt: 'desc',
      },
    });
    
    if (!subscription) {
      return res.status(404).json({ success: false, message: 'No active subscription found' });
    }
    
    res.json(subscription);
  } catch (error) {
    console.error('Error fetching current subscription:', error);
    res.status(500).json({ success: false, message: 'Failed to fetch subscription' });
  }
});

export default router;<|MERGE_RESOLUTION|>--- conflicted
+++ resolved
@@ -7,10 +7,6 @@
 const router = express.Router();
 
 
-<<<<<<< HEAD
-    const user = await prisma.user.findUnique({
-      where: { id: decoded.id }
-=======
 // Get user's subscription
 router.get('/', requireAuth, async (req, res) => {
   try {
@@ -21,7 +17,6 @@
       orderBy: {
         createdAt: 'desc',
       },
->>>>>>> 2bc33112
     });
     
     res.json(subscriptions);
