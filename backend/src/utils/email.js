import { Resend } from 'resend';

<<<<<<< HEAD
// Lazy initialize Resend client only when needed
let resend = null;

function getResendClient() {
  if (!process.env.RESEND_API_KEY) {
    console.warn('⚠️  RESEND_API_KEY not configured - email sending will be disabled');
    return null;
  }

  if (!resend) {
    resend = new Resend(process.env.RESEND_API_KEY);
  }

  return resend;
=======
let resendClient;

function getResendClient() {
  if (resendClient) {
    return resendClient;
  }

  const apiKey = process.env.RESEND_API_KEY?.trim();
  if (!apiKey) {
    return null;
  }

  resendClient = new Resend(apiKey);
  return resendClient;
}

function ensureResendClient() {
  const client = getResendClient();

  if (!client) {
    throw new Error('Resend API key is not configured');
  }

  return client;
}

/**
 * Send a generic email
 * @param {string} to - Recipient email address
 * @param {string} subject - Email subject
 * @param {string} html - Email HTML content
 */
export async function sendEmail(to, subject, html) {
  try {
    const emailFrom = process.env.EMAIL_FROM || 'Buildstate <no-reply@buildtstate.com.au>';

    const resend = ensureResendClient();

    const { data, error } = await resend.emails.send({
      from: emailFrom,
      to: to,
      subject: subject,
      html: html,
    });

    if (error) {
      console.error('Error sending email:', error);
      throw new Error('Failed to send email');
    }

    return data;
  } catch (error) {
    console.error('Email sending error:', error);
    throw error;
  }
>>>>>>> 2bc33112
}

/**
 * Send password reset email
 * @param {string} to - Recipient email address
 * @param {string} resetUrl - Password reset URL with selector and token
 * @param {string} firstName - User's first name
 */
export async function sendPasswordResetEmail(to, resetUrl, firstName) {
  const client = getResendClient();

  if (!client) {
    console.error('Cannot send password reset email - Resend API key not configured');
    // Don't throw error to prevent breaking the forgot password flow
    // The user will still get a success message (to prevent email enumeration)
    return null;
  }

  try {
    const emailFrom = process.env.EMAIL_FROM || 'Buildstate <no-reply@buildtstate.com.au>';

<<<<<<< HEAD
    const { data, error } = await client.emails.send({
=======
    const resend = ensureResendClient();

    const { data, error } = await resend.emails.send({
>>>>>>> 2bc33112
      from: emailFrom,
      to: to,
      subject: 'Reset Your Password',
      html: generatePasswordResetEmailHTML(firstName, resetUrl),
    });

    if (error) {
      console.error('Error sending password reset email:', error);
      throw new Error('Failed to send password reset email');
    }

    return data;
  } catch (error) {
    console.error('Email sending error:', error);
    throw error;
  }
}

/**
 * Generate HTML content for password reset email
 */
function generatePasswordResetEmailHTML(firstName, resetUrl) {
  return `
<!DOCTYPE html>
<html lang="en">
<head>
  <meta charset="UTF-8">
  <meta name="viewport" content="width=device-width, initial-scale=1.0">
  <title>Reset Your Password</title>
  <style>
    body {
      font-family: -apple-system, BlinkMacSystemFont, 'Segoe UI', Roboto, 'Helvetica Neue', Arial, sans-serif;
      line-height: 1.6;
      color: #333;
      max-width: 600px;
      margin: 0 auto;
      padding: 20px;
      background-color: #f4f4f4;
    }
    .container {
      background-color: #ffffff;
      border-radius: 8px;
      padding: 40px;
      box-shadow: 0 2px 4px rgba(0, 0, 0, 0.1);
    }
    .header {
      text-align: center;
      margin-bottom: 30px;
    }
    .logo {
      font-size: 28px;
      font-weight: bold;
      color: #1976d2;
      margin-bottom: 10px;
    }
    h1 {
      color: #333;
      font-size: 24px;
      margin-bottom: 20px;
    }
    p {
      margin-bottom: 15px;
      color: #555;
    }
    .button {
      display: inline-block;
      padding: 14px 28px;
      background-color: #1976d2;
      color: #ffffff !important;
      text-decoration: none;
      border-radius: 5px;
      font-weight: 600;
      margin: 20px 0;
      text-align: center;
    }
    .button:hover {
      background-color: #1565c0;
    }
    .button-container {
      text-align: center;
      margin: 30px 0;
    }
    .footer {
      margin-top: 30px;
      padding-top: 20px;
      border-top: 1px solid #eee;
      font-size: 12px;
      color: #999;
      text-align: center;
    }
    .warning {
      background-color: #fff3cd;
      border-left: 4px solid #ffc107;
      padding: 15px;
      margin: 20px 0;
      border-radius: 4px;
    }
    .link {
      word-break: break-all;
      color: #1976d2;
      font-size: 12px;
    }
  </style>
</head>
<body>
  <div class="container">
    <div class="header">
      <div class="logo">Buildstate</div>
    </div>

    <h1>Reset Your Password</h1>

    <p>Hi ${firstName},</p>

    <p>We received a request to reset your password for your account. Click the button below to create a new password:</p>

    <div class="button-container">
      <a href="${resetUrl}" class="button">Reset Password</a>
    </div>

    <p>Or copy and paste this link into your browser:</p>
    <p class="link">${resetUrl}</p>

    <div class="warning">
      <strong>Important:</strong> This link will expire in 20 minutes for security reasons. If you didn't request a password reset, you can safely ignore this email.
    </div>

    <p>For security reasons, this password reset link can only be used once.</p>

    <div class="footer">
      <p>This is an automated email from Buildstate. Please do not reply to this message.</p>
      <p>&copy; ${new Date().getFullYear()} Buildstate. All rights reserved.</p>
    </div>
  </div>
</body>
</html>
  `.trim();
}<|MERGE_RESOLUTION|>--- conflicted
+++ resolved
@@ -1,21 +1,5 @@
 import { Resend } from 'resend';
 
-<<<<<<< HEAD
-// Lazy initialize Resend client only when needed
-let resend = null;
-
-function getResendClient() {
-  if (!process.env.RESEND_API_KEY) {
-    console.warn('⚠️  RESEND_API_KEY not configured - email sending will be disabled');
-    return null;
-  }
-
-  if (!resend) {
-    resend = new Resend(process.env.RESEND_API_KEY);
-  }
-
-  return resend;
-=======
 let resendClient;
 
 function getResendClient() {
@@ -71,7 +55,6 @@
     console.error('Email sending error:', error);
     throw error;
   }
->>>>>>> 2bc33112
 }
 
 /**
@@ -81,25 +64,12 @@
  * @param {string} firstName - User's first name
  */
 export async function sendPasswordResetEmail(to, resetUrl, firstName) {
-  const client = getResendClient();
-
-  if (!client) {
-    console.error('Cannot send password reset email - Resend API key not configured');
-    // Don't throw error to prevent breaking the forgot password flow
-    // The user will still get a success message (to prevent email enumeration)
-    return null;
-  }
-
   try {
     const emailFrom = process.env.EMAIL_FROM || 'Buildstate <no-reply@buildtstate.com.au>';
 
-<<<<<<< HEAD
-    const { data, error } = await client.emails.send({
-=======
     const resend = ensureResendClient();
 
     const { data, error } = await resend.emails.send({
->>>>>>> 2bc33112
       from: emailFrom,
       to: to,
       subject: 'Reset Your Password',
