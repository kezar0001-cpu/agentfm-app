import test from 'node:test';
import assert from 'node:assert/strict';
import fs from 'node:fs';
import path from 'node:path';

import prisma from '../src/config/prismaClient.js';

import propertiesRouter from '../src/routes/properties.js';

const {
  normalizePropertyImages,
  propertyImageCreateSchema,
  propertyImageUpdateSchema,
  propertyImageReorderSchema,
  propertyImagesRouter,
  maybeHandleImageUpload,
  isMultipartRequest,
  determineNewImagePrimaryFlag,
  extractImageUrlFromInput,
  normaliseSubmittedPropertyImages,
<<<<<<< HEAD
  applyLegacyAliases,
=======
>>>>>>> c47b4a97
} = propertiesRouter._test;

test('property images router is exposed and configured with merge params', () => {
  assert.ok(propertyImagesRouter, 'propertyImagesRouter should be defined');
  assert.equal(propertyImagesRouter.mergeParams, true);
});

test('normalizePropertyImages returns legacy fallback when no records exist', () => {
  const property = {
    id: 'prop-1',
    imageUrl: 'https://example.com/image.png',
    managerId: 'manager-1',
    createdAt: new Date('2024-01-01T00:00:00Z'),
    updatedAt: new Date('2024-01-02T00:00:00Z'),
  };

  const result = normalizePropertyImages(property);
  assert.equal(result.length, 1);
  assert.equal(result[0].imageUrl, property.imageUrl);
  assert.equal(result[0].isPrimary, true);
});

test('normalizePropertyImages sorts images by displayOrder then createdAt', () => {
  const property = {
    id: 'prop-2',
    propertyImages: [
      { id: 'img-2', propertyId: 'prop-2', imageUrl: 'b.png', displayOrder: 2, isPrimary: false, createdAt: new Date('2024-02-01T00:00:00Z') },
      { id: 'img-1', propertyId: 'prop-2', imageUrl: 'a.png', displayOrder: 1, isPrimary: true, createdAt: new Date('2024-01-01T00:00:00Z') },
      { id: 'img-3', propertyId: 'prop-2', imageUrl: 'c.png', displayOrder: 2, isPrimary: false, createdAt: new Date('2024-01-15T00:00:00Z') },
    ],
  };

  const result = normalizePropertyImages(property);
  assert.deepEqual(result.map((img) => img.id), ['img-1', 'img-3', 'img-2']);
});

test('propertyImageCreateSchema accepts hosted or uploaded image sources', () => {
  const hosted = propertyImageCreateSchema.safeParse({ imageUrl: ' https://example.com/test.jpg ' });
  assert.equal(hosted.success, true);

  const uploaded = propertyImageCreateSchema.safeParse({ imageUrl: '/uploads/example.png' });
  assert.equal(uploaded.success, true);

  const failure = propertyImageCreateSchema.safeParse({ imageUrl: 'not-a-url' });
  assert.equal(failure.success, false);
});

test('propertyImageCreateSchema normalises altText alias', () => {
  const parsed = propertyImageCreateSchema.parse({
    imageUrl: 'https://example.com/front.jpg',
    altText: 'Front elevation',
  });

  assert.equal(parsed.caption, 'Front elevation');
  assert.equal(parsed.isPrimary, undefined);
});

test('propertyImageUpdateSchema rejects empty payload', () => {
  const failure = propertyImageUpdateSchema.safeParse({});
  assert.equal(failure.success, false);
  const success = propertyImageUpdateSchema.safeParse({ caption: 'Updated caption' });
  assert.equal(success.success, true);
});

test('propertyImageUpdateSchema maps altText to caption field', () => {
  const parsed = propertyImageUpdateSchema.parse({ altText: 'Balcony view' });
  assert.equal(parsed.caption, 'Balcony view');
});

test('propertyImageReorderSchema enforces non-empty ordered ids array', () => {
  const failure = propertyImageReorderSchema.safeParse({ orderedImageIds: [] });
  assert.equal(failure.success, false);
  const success = propertyImageReorderSchema.safeParse({ orderedImageIds: ['img-1', 'img-2'] });
  assert.equal(success.success, true);
});

test('determineNewImagePrimaryFlag promotes first upload even when explicitly false', () => {
  assert.equal(
    determineNewImagePrimaryFlag(false, { hasExistingImages: false, hasExistingPrimary: false }),
    true
  );
});

test('extractImageUrlFromInput resolves mixed payloads', () => {
  assert.equal(extractImageUrlFromInput(' https://example.com/test.jpg '), 'https://example.com/test.jpg');
  assert.equal(
    extractImageUrlFromInput({ imageUrl: ' /uploads/image.png ' }),
    '/uploads/image.png'
  );
  assert.equal(
    extractImageUrlFromInput({ url: 'https://example.com/gallery.jpg' }),
    'https://example.com/gallery.jpg'
  );
  assert.equal(extractImageUrlFromInput({}), null);
});

test('normaliseSubmittedPropertyImages keeps captions and primary selection', () => {
  const result = normaliseSubmittedPropertyImages([
    'https://example.com/first.jpg',
    { imageUrl: 'https://example.com/second.jpg', altText: 'Second', isPrimary: true },
    { imageUrl: 'invalid-url' },
  ]);

  assert.equal(result.length, 2);
  assert.equal(result[0].imageUrl, 'https://example.com/first.jpg');
  assert.equal(result[0].isPrimary, false);
  assert.equal(result[0].captionProvided, false);
  assert.equal(result[1].imageUrl, 'https://example.com/second.jpg');
  assert.equal(result[1].isPrimary, true);
  assert.equal(result[1].caption, 'Second');
  assert.equal(result[1].captionProvided, true);
});

<<<<<<< HEAD
test('applyLegacyAliases prefers structured imageMetadata alias when provided', () => {
  const result = applyLegacyAliases({
    images: ['https://example.com/legacy.jpg'],
    imageMetadata: [
      { imageUrl: 'https://example.com/structured.jpg', caption: 'Front', isPrimary: true },
      { url: '/uploads/lobby.png', caption: 'Lobby' },
    ],
  });

  assert.ok(Array.isArray(result.images));
  assert.equal(result.images.length, 2);
  assert.equal(result.images[0].imageUrl, 'https://example.com/structured.jpg');
  assert.equal(result.images[0].caption, 'Front');
  assert.equal(result.images[0].isPrimary, true);
  assert.equal(extractImageUrlFromInput(result.images[1]), '/uploads/lobby.png');
  assert.equal(result.imageMetadata, undefined);
});

=======
>>>>>>> c47b4a97
test('determineNewImagePrimaryFlag keeps existing primary unless explicitly overridden', () => {
  assert.equal(
    determineNewImagePrimaryFlag(undefined, { hasExistingImages: true, hasExistingPrimary: true }),
    false
  );
  assert.equal(
    determineNewImagePrimaryFlag(false, { hasExistingImages: true, hasExistingPrimary: true }),
    false
  );
  assert.equal(
    determineNewImagePrimaryFlag(true, { hasExistingImages: true, hasExistingPrimary: true }),
    true
  );
  assert.equal(
    determineNewImagePrimaryFlag(false, { hasExistingImages: true, hasExistingPrimary: false }),
    true
  );
});

test('isMultipartRequest detects multipart form submissions', () => {
  assert.equal(isMultipartRequest({ headers: { 'content-type': 'multipart/form-data; boundary=abc' } }), true);
  assert.equal(isMultipartRequest({ headers: { 'content-type': 'application/json' } }), false);
  assert.equal(isMultipartRequest({ headers: {} }), false);
  assert.equal(isMultipartRequest({}), false);
});

test('maybeHandleImageUpload preserves JSON bodies when request is not multipart', async () => {
  const req = {
    headers: { 'content-type': 'application/json' },
    body: { imageUrl: 'https://example.com/example.jpg', caption: 'Sample' },
  };
  const res = {};

  let nextCalls = 0;
  await new Promise((resolve, reject) => {
    maybeHandleImageUpload(req, res, (err) => {
      if (err) {
        reject(err);
        return;
      }
      nextCalls += 1;
      resolve();
    });
  });

  assert.equal(nextCalls, 1);
  assert.deepEqual(req.body, { imageUrl: 'https://example.com/example.jpg', caption: 'Sample' });
});

test('property image upload removes orphaned files when access is denied', async () => {
  const uploadDir = path.join(process.cwd(), 'uploads');
  fs.mkdirSync(uploadDir, { recursive: true });

  const tempFilename = `test-upload-${Date.now()}.png`;
  const tempFilePath = path.join(uploadDir, tempFilename);
  fs.writeFileSync(tempFilePath, 'test');

  const originalPropertyDelegate = prisma.property;
  prisma.property = {
    async findUnique() {
      return { id: 'prop-denied', managerId: 'other-manager', owners: [] };
    },
  };

  const routeLayer = propertyImagesRouter.stack.find(
    (layer) => layer.route?.path === '/' && layer.route.methods?.post
  );

  assert.ok(routeLayer?.route?.stack?.length >= 1, 'Upload route handler should be registered');

  const handlerLayer = routeLayer.route.stack[routeLayer.route.stack.length - 1];
  const handler = handlerLayer.handle;

  const req = {
    params: { id: 'prop-denied' },
    body: {},
    file: { path: tempFilePath, filename: tempFilename },
    user: { id: 'manager-1', role: 'PROPERTY_MANAGER' },
  };

  let statusCode = null;
  let payload = null;
  const res = {
    status(code) {
      statusCode = code;
      return this;
    },
    json(data) {
      payload = data;
      return data;
    },
  };

  try {
    await handler(req, res);

    assert.equal(statusCode, 403);
    assert.equal(payload?.success, false);
    assert.equal(fs.existsSync(tempFilePath), false);
  } finally {
    prisma.property = originalPropertyDelegate;
    if (fs.existsSync(tempFilePath)) {
      fs.unlinkSync(tempFilePath);
    }
  }
});<|MERGE_RESOLUTION|>--- conflicted
+++ resolved
@@ -18,10 +18,6 @@
   determineNewImagePrimaryFlag,
   extractImageUrlFromInput,
   normaliseSubmittedPropertyImages,
-<<<<<<< HEAD
-  applyLegacyAliases,
-=======
->>>>>>> c47b4a97
 } = propertiesRouter._test;
 
 test('property images router is exposed and configured with merge params', () => {
@@ -135,27 +131,6 @@
   assert.equal(result[1].captionProvided, true);
 });
 
-<<<<<<< HEAD
-test('applyLegacyAliases prefers structured imageMetadata alias when provided', () => {
-  const result = applyLegacyAliases({
-    images: ['https://example.com/legacy.jpg'],
-    imageMetadata: [
-      { imageUrl: 'https://example.com/structured.jpg', caption: 'Front', isPrimary: true },
-      { url: '/uploads/lobby.png', caption: 'Lobby' },
-    ],
-  });
-
-  assert.ok(Array.isArray(result.images));
-  assert.equal(result.images.length, 2);
-  assert.equal(result.images[0].imageUrl, 'https://example.com/structured.jpg');
-  assert.equal(result.images[0].caption, 'Front');
-  assert.equal(result.images[0].isPrimary, true);
-  assert.equal(extractImageUrlFromInput(result.images[1]), '/uploads/lobby.png');
-  assert.equal(result.imageMetadata, undefined);
-});
-
-=======
->>>>>>> c47b4a97
 test('determineNewImagePrimaryFlag keeps existing primary unless explicitly overridden', () => {
   assert.equal(
     determineNewImagePrimaryFlag(undefined, { hasExistingImages: true, hasExistingPrimary: true }),
