--- conflicted
+++ resolved
@@ -18,10 +18,6 @@
   determineNewImagePrimaryFlag,
   extractImageUrlFromInput,
   normaliseSubmittedPropertyImages,
-<<<<<<< HEAD
-  applyLegacyAliases,
-=======
->>>>>>> f8be126c
 } = propertiesRouter._test;
 
 test('property images router is exposed and configured with merge params', () => {
@@ -135,25 +131,6 @@
   assert.equal(result[1].captionProvided, true);
 });
 
-<<<<<<< HEAD
-test('applyLegacyAliases derives cover image from structured imageMetadata when provided', () => {
-  const input = {
-    images: ['https://example.com/legacy.jpg'],
-    imageMetadata: [
-      { imageUrl: 'https://example.com/structured.jpg', caption: 'Front', isPrimary: true },
-      { url: '/uploads/lobby.png', caption: 'Lobby' },
-    ],
-  };
-
-  const result = applyLegacyAliases(input);
-
-  assert.equal(result.imageUrl, 'https://example.com/structured.jpg');
-  assert.deepEqual(result.images, input.images);
-  assert.strictEqual(result.imageMetadata, input.imageMetadata);
-});
-
-=======
->>>>>>> f8be126c
 test('determineNewImagePrimaryFlag keeps existing primary unless explicitly overridden', () => {
   assert.equal(
     determineNewImagePrimaryFlag(undefined, { hasExistingImages: true, hasExistingPrimary: true }),
