// frontend/src/components/GlobalGuard.jsx
import { useEffect, useRef } from 'react';
import { useLocation, useNavigate } from 'react-router-dom';
<<<<<<< HEAD
import { getAuthToken, setCurrentUser } from '../lib/auth.js';
=======
import { getAuthToken, broadcastUserUpdate } from '../lib/auth.js';
>>>>>>> b39b3e1c
import { api } from '../api.js';

const PUBLIC_PATHS = new Set(['/signin', '/signup']);
const SUBS_PATH = '/subscriptions';

export default function GlobalGuard() {
  const navigate = useNavigate();
  const location = useLocation();
  const inFlight = useRef(false);

  useEffect(() => {
    const path = location.pathname;
    const token = getAuthToken();
    if (PUBLIC_PATHS.has(path) || !token || inFlight.current) return;

    inFlight.current = true;

    api.get('/api/auth/me')
      .then((data) => {
        const user = data?.user;
        if (!user) return;

<<<<<<< HEAD
        setCurrentUser(user);
=======
        localStorage.setItem('user', JSON.stringify(user));
        broadcastUserUpdate(user);
>>>>>>> b39b3e1c
        const trialEndDate = user.trialEndDate ? new Date(user.trialEndDate) : null;
        const trialActive =
          user.subscriptionStatus === 'TRIAL' && (!trialEndDate || trialEndDate.getTime() > Date.now());
        const isActive = user.subscriptionStatus === 'ACTIVE' || trialActive;

        if (!isActive && path !== SUBS_PATH) {
          navigate(SUBS_PATH, { replace: true });
        }
      })
      .finally(() => { inFlight.current = false; });
  }, [location.key, navigate]);

  return null;
}<|MERGE_RESOLUTION|>--- conflicted
+++ resolved
@@ -1,11 +1,7 @@
 // frontend/src/components/GlobalGuard.jsx
 import { useEffect, useRef } from 'react';
 import { useLocation, useNavigate } from 'react-router-dom';
-<<<<<<< HEAD
-import { getAuthToken, setCurrentUser } from '../lib/auth.js';
-=======
 import { getAuthToken, broadcastUserUpdate } from '../lib/auth.js';
->>>>>>> b39b3e1c
 import { api } from '../api.js';
 
 const PUBLIC_PATHS = new Set(['/signin', '/signup']);
@@ -28,12 +24,8 @@
         const user = data?.user;
         if (!user) return;
 
-<<<<<<< HEAD
-        setCurrentUser(user);
-=======
         localStorage.setItem('user', JSON.stringify(user));
         broadcastUserUpdate(user);
->>>>>>> b39b3e1c
         const trialEndDate = user.trialEndDate ? new Date(user.trialEndDate) : null;
         const trialActive =
           user.subscriptionStatus === 'TRIAL' && (!trialEndDate || trialEndDate.getTime() > Date.now());
