import { useEffect, useState } from 'react';
import { useForm, Controller } from 'react-hook-form';
import { zodResolver } from '@hookform/resolvers/zod';
import {
  Dialog,
  DialogTitle,
  DialogContent,
  DialogActions,
  Button,
  Grid,
  Alert,
  Box,
  useMediaQuery,
  useTheme,
  Accordion,
  AccordionSummary,
  AccordionDetails,
  Typography,
} from '@mui/material';
import {
  ExpandMore as ExpandMoreIcon,
  Home as HomeIcon,
  AttachMoney as MoneyIcon,
  Apartment as ApartmentIcon,
} from '@mui/icons-material';
import useApiMutation from '../hooks/useApiMutation';
import PropertyBasicInfo from './forms/PropertyBasicInfo';
import PropertyLocation from './forms/PropertyLocation';
import PropertyManagement from './forms/PropertyManagement';
import PropertyAmenitiesForm from './PropertyAmenitiesForm';
import PropertyFinancials from './PropertyFinancials';
import { propertySchema, propertyDefaultValues } from '../schemas/propertySchema';
import { queryKeys } from '../utils/queryKeys';
import PropertyPhotoUploader from './PropertyPhotoUploader.jsx';
import { normaliseUploadedImages } from '../utils/uploadPropertyImages.js';

const PROPERTY_STATUSES = [
  { value: 'ACTIVE', label: 'Active' },
  { value: 'INACTIVE', label: 'Inactive' },
  { value: 'UNDER_MAINTENANCE', label: 'Under Maintenance' },
];

// Helper function to normalize country values from backend
const normaliseCountryValue = (country) => {
  return country || '';
};

export default function PropertyForm({ open, onClose, property, onSuccess }) {
  const isEdit = !!property;
  const theme = useTheme();
  const isMobile = useMediaQuery(theme.breakpoints.down('sm'));

  const {
    control,
    handleSubmit,
    reset,
    setFocus,
    formState: { errors, isSubmitting },
    setValue,
    watch,
  } = useForm({
    resolver: zodResolver(propertySchema),
    defaultValues: propertyDefaultValues,
    mode: 'onBlur',
  });

  const [photoSelections, setPhotoSelections] = useState([]);
  const [coverImage, setCoverImage] = useState('');

  // Create/Update mutation
  const mutation = useApiMutation({
    url: isEdit ? `/properties/${property?.id}` : '/properties',
    method: isEdit ? 'patch' : 'post',
    invalidateKeys: [queryKeys.properties.all()],
  });

  // Initialize form with property data if editing
  useEffect(() => {
    if (property) {
      const normalisedImages = normaliseUploadedImages(
        property.images?.length ? property.images : property.imageUrl ? [{ imageUrl: property.imageUrl }] : []
      );
      setPhotoSelections(normalisedImages);
      const initialCover = property.imageUrl || normalisedImages[0]?.url || '';
      setCoverImage(initialCover);

      reset({
        name: property.name || '',
        address: property.address || '',
        city: property.city || '',
        state: property.state || '',
        zipCode: property.zipCode || '',
        country: normaliseCountryValue(property.country),
        propertyType: property.propertyType || '',
        yearBuilt: property.yearBuilt?.toString() || '',
        totalUnits: property.totalUnits?.toString() || '0',
        totalArea: property.totalArea?.toString() || '',
        status: property.status || 'ACTIVE',
        description: property.description || '',
        imageUrl: initialCover || '',
        // Enhanced property details
        lotSize: property.lotSize?.toString() || '',
        buildingSize: property.buildingSize?.toString() || '',
        numberOfFloors: property.numberOfFloors?.toString() || '',
        constructionType: property.constructionType || '',
        heatingSystem: property.heatingSystem || '',
        coolingSystem: property.coolingSystem || '',
        amenities: property.amenities || null,
        // Financial information
        purchasePrice: property.purchasePrice?.toString() || '',
        purchaseDate: property.purchaseDate || null,
        currentMarketValue: property.currentMarketValue?.toString() || '',
        annualPropertyTax: property.annualPropertyTax?.toString() || '',
        annualInsurance: property.annualInsurance?.toString() || '',
        monthlyHOA: property.monthlyHOA?.toString() || '',
      });
    } else {
      reset(propertyDefaultValues);
      setPhotoSelections([]);
      setCoverImage('');
    }
  }, [property, open, reset]);

  // Auto-focus on first error field
  useEffect(() => {
    const firstErrorField = Object.keys(errors)[0];
    if (firstErrorField) {
      setFocus(firstErrorField);
    }
  }, [errors, setFocus]);

  const propertyName = watch('name');
  const imageUrlValue = watch('imageUrl');

  useEffect(() => {
    if (typeof imageUrlValue === 'string') {
      setCoverImage(imageUrlValue);
    }
  }, [imageUrlValue]);

  const handleImagesChange = (nextImages = [], nextCover = '') => {
    setPhotoSelections(nextImages);
    const resolvedCover = nextCover || nextImages[0]?.url || '';
    setCoverImage(resolvedCover);
    setValue('imageUrl', resolvedCover || '', { shouldDirty: true, shouldValidate: true });
  };

  const onSubmit = async (data) => {
    try {
      const coverFromForm = typeof data.imageUrl === 'string' ? data.imageUrl.trim() : '';
      const imagePayload = photoSelections
        .map((image, index) => {
          if (!image || !image.url) {
            return null;
          }

          const trimmedAltText = typeof image.altText === 'string' ? image.altText.trim() : '';

          return {
            imageUrl: image.url,
            caption: trimmedAltText ? trimmedAltText : null,
            isPrimary: coverFromForm ? image.url === coverFromForm : index === 0,
          };
        })
        .filter(Boolean);

<<<<<<< HEAD
      const imageUrls = imagePayload.map((image) => image.imageUrl);

=======
>>>>>>> c47b4a97
      await mutation.mutateAsync({
        data: {
          name: data.name,
          address: data.address,
          city: data.city,
          state: data.state || null,
          zipCode: data.zipCode || null,
          country: data.country,
          propertyType: data.propertyType,
          yearBuilt: data.yearBuilt,
          totalUnits: data.totalUnits,
          totalArea: data.totalArea,
          status: data.status,
          description: data.description || null,
          imageUrl: coverFromForm || null,
<<<<<<< HEAD
          images: imageUrls,
          imageMetadata: imagePayload,
=======
          images: imagePayload,
>>>>>>> c47b4a97
          // Enhanced property details
          lotSize: data.lotSize,
          buildingSize: data.buildingSize,
          numberOfFloors: data.numberOfFloors,
          constructionType: data.constructionType || null,
          heatingSystem: data.heatingSystem || null,
          coolingSystem: data.coolingSystem || null,
          amenities: data.amenities || null,
          // Financial information
          purchasePrice: data.purchasePrice,
          purchaseDate: data.purchaseDate,
          currentMarketValue: data.currentMarketValue,
          annualPropertyTax: data.annualPropertyTax,
          annualInsurance: data.annualInsurance,
          monthlyHOA: data.monthlyHOA,
        },
      });

      onSuccess();
    } catch (error) {
      // Error is shown via mutation.error
    }
  };

  return (
    <Dialog
      open={open}
      onClose={onClose}
      maxWidth="md"
      fullWidth
      fullScreen={isMobile}
    >
      <DialogTitle>
        {isEdit ? 'Edit Property' : 'Add New Property'}
      </DialogTitle>

      <DialogContent>
        <Box component="form" onSubmit={handleSubmit(onSubmit)} sx={{ mt: 2 }}>
          {mutation.isError && (
            <Alert severity="error" sx={{ mb: 3 }} role="alert">
              {mutation.error?.message || 'Failed to save property'}
            </Alert>
          )}

          <Grid container spacing={2}>
            {/* Basic Information */}
            <Grid item xs={12}>
              <Accordion defaultExpanded>
                <AccordionSummary expandIcon={<ExpandMoreIcon />}>
                  <Box sx={{ display: 'flex', alignItems: 'center' }}>
                    <HomeIcon sx={{ mr: 1, color: 'primary.main' }} />
                    <Typography variant="h6">Property Information</Typography>
                  </Box>
                </AccordionSummary>
                <AccordionDetails>
                  <Grid container spacing={2}>
                    <Grid item xs={12}>
                      <PropertyBasicInfo control={control} />
                    </Grid>
                    <Grid item xs={12}>
                      <PropertyLocation control={control} />
                    </Grid>
                    <Grid item xs={12}>
                      <PropertyPhotoUploader
                        images={photoSelections}
                        coverImageUrl={coverImage}
                        onChange={handleImagesChange}
                        propertyName={propertyName}
                        allowAltText
                      />
                    </Grid>
                    <Grid item xs={12}>
                      <PropertyManagement control={control} />
                    </Grid>
                  </Grid>
                </AccordionDetails>
              </Accordion>
            </Grid>

            {/* Amenities Section */}
            <Grid item xs={12}>
              <Accordion>
                <AccordionSummary expandIcon={<ExpandMoreIcon />}>
                  <Box sx={{ display: 'flex', alignItems: 'center' }}>
                    <ApartmentIcon sx={{ mr: 1, color: 'success.main' }} />
                    <Typography variant="h6">Amenities & Features</Typography>
                  </Box>
                </AccordionSummary>
                <AccordionDetails>
                  <Controller
                    name="amenities"
                    control={control}
                    render={({ field }) => (
                      <PropertyAmenitiesForm
                        value={field.value}
                        onChange={field.onChange}
                        disabled={isSubmitting || mutation.isPending}
                      />
                    )}
                  />
                </AccordionDetails>
              </Accordion>
            </Grid>

            {/* Financial Information Section */}
            <Grid item xs={12}>
              <Accordion>
                <AccordionSummary expandIcon={<ExpandMoreIcon />}>
                  <Box sx={{ display: 'flex', alignItems: 'center' }}>
                    <MoneyIcon sx={{ mr: 1, color: 'warning.main' }} />
                    <Typography variant="h6">Financial Information</Typography>
                  </Box>
                </AccordionSummary>
                <AccordionDetails>
                  <Box sx={{ display: 'flex', flexDirection: 'column', gap: 2 }}>
                    <Controller
                      name="purchasePrice"
                      control={control}
                      render={({ field: purchasePriceField }) => (
                        <Controller
                          name="purchaseDate"
                          control={control}
                          render={({ field: purchaseDateField }) => (
                            <Controller
                              name="currentMarketValue"
                              control={control}
                              render={({ field: currentMarketValueField }) => (
                                <Controller
                                  name="annualPropertyTax"
                                  control={control}
                                  render={({ field: annualPropertyTaxField }) => (
                                    <Controller
                                      name="annualInsurance"
                                      control={control}
                                      render={({ field: annualInsuranceField }) => (
                                        <Controller
                                          name="monthlyHOA"
                                          control={control}
                                          render={({ field: monthlyHOAField }) => (
                                            <PropertyFinancials
                                              value={{
                                                purchasePrice: purchasePriceField.value,
                                                purchaseDate: purchaseDateField.value,
                                                currentMarketValue: currentMarketValueField.value,
                                                annualPropertyTax: annualPropertyTaxField.value,
                                                annualInsurance: annualInsuranceField.value,
                                                monthlyHOA: monthlyHOAField.value,
                                              }}
                                              onChange={(financials) => {
                                                purchasePriceField.onChange(financials.purchasePrice);
                                                purchaseDateField.onChange(financials.purchaseDate);
                                                currentMarketValueField.onChange(financials.currentMarketValue);
                                                annualPropertyTaxField.onChange(financials.annualPropertyTax);
                                                annualInsuranceField.onChange(financials.annualInsurance);
                                                monthlyHOAField.onChange(financials.monthlyHOA);
                                              }}
                                              disabled={isSubmitting || mutation.isPending}
                                              showPrivateInfo={true}
                                            />
                                          )}
                                        />
                                      )}
                                    />
                                  )}
                                />
                              )}
                            />
                          )}
                        />
                      )}
                    />
                  </Box>
                </AccordionDetails>
              </Accordion>
            </Grid>
          </Grid>
        </Box>
      </DialogContent>

      <DialogActions
        sx={{
          px: { xs: 2, md: 3 },
          pb: { xs: 2, md: 2 },
          flexDirection: { xs: 'column', sm: 'row' },
          gap: { xs: 1, sm: 0 }
        }}
      >
        <Button
          onClick={onClose}
          disabled={isSubmitting || mutation.isPending}
          fullWidth={isMobile}
          sx={{ minHeight: { xs: 48, md: 36 } }}
        >
          Cancel
        </Button>
        <Button
          variant="contained"
          onClick={handleSubmit(onSubmit)}
          disabled={isSubmitting || mutation.isPending}
          fullWidth={isMobile}
          sx={{ minHeight: { xs: 48, md: 36 } }}
        >
          {mutation.isPending
            ? 'Saving...'
            : isEdit
            ? 'Update Property'
            : 'Create Property'}
        </Button>
      </DialogActions>
    </Dialog>
  );
}<|MERGE_RESOLUTION|>--- conflicted
+++ resolved
@@ -164,11 +164,6 @@
         })
         .filter(Boolean);
 
-<<<<<<< HEAD
-      const imageUrls = imagePayload.map((image) => image.imageUrl);
-
-=======
->>>>>>> c47b4a97
       await mutation.mutateAsync({
         data: {
           name: data.name,
@@ -184,12 +179,7 @@
           status: data.status,
           description: data.description || null,
           imageUrl: coverFromForm || null,
-<<<<<<< HEAD
-          images: imageUrls,
-          imageMetadata: imagePayload,
-=======
           images: imagePayload,
->>>>>>> c47b4a97
           // Enhanced property details
           lotSize: data.lotSize,
           buildingSize: data.buildingSize,
