<<<<<<< HEAD
import React from 'react';
import {
  Box,
  Typography,
  Button,
  LinearProgress,
  Chip,
  IconButton,
  Paper,
  Tooltip,
} from '@mui/material';
=======
import React, { useState, useEffect, useRef } from 'react';
import { Box, Typography, Button, Alert, AlertTitle, LinearProgress, Chip, Collapse } from '@mui/material';
>>>>>>> d4e21f68
import {
  AccessTime as AccessTimeIcon,
  Warning as WarningIcon,
  Bolt as BoltIcon,
  TrendingUp as TrendingUpIcon,
  Close as CloseIcon,
  KeyboardArrowUp as KeyboardArrowUpIcon,
} from '@mui/icons-material';
import { useNavigate } from 'react-router-dom';
import { useCurrentUser } from '../context/UserContext';
import { calculateDaysRemaining } from '../utils/date';

const TrialBanner = () => {
  const navigate = useNavigate();
  const { user } = useCurrentUser();
  const [isExpanded, setIsExpanded] = useState(true);
  const lastScrollYRef = useRef(0);
  const isExpandedRef = useRef(true);
  const bannerRef = useRef(null);
  const subscriptionStatus = user?.subscriptionStatus ?? null;
  const trialEndDate = user?.trialEndDate;
  const daysRemaining = calculateDaysRemaining(trialEndDate);
  const isTrialActive = subscriptionStatus === 'TRIAL' && daysRemaining > 0;
  const isTrialExpired = subscriptionStatus === 'TRIAL' && daysRemaining <= 0;
  const isSuspended = subscriptionStatus === 'SUSPENDED' || subscriptionStatus === 'CANCELLED';

  // Handle scroll to collapse/expand banner
  useEffect(() => {
    lastScrollYRef.current = window.scrollY;

    const handleScroll = () => {
      const currentScrollY = window.scrollY;
      const previousScrollY = lastScrollYRef.current;
      const delta = currentScrollY - previousScrollY;

      lastScrollYRef.current = currentScrollY;

      // Ignore tiny adjustments that can happen from layout shifts while collapsing/expanding
      if (Math.abs(delta) < 2) {
        return;
      }

      const isScrollingDown = delta > 0;
      const isScrollingUp = delta < 0;

      if (isScrollingDown && currentScrollY > 50 && isExpandedRef.current) {
        // Only collapse after a meaningful downward movement to avoid oscillation
        if (delta > 4) {
          isExpandedRef.current = false;
          setIsExpanded(false);
        }
        return;
      }

      if (
        isScrollingUp &&
        !isExpandedRef.current &&
        (currentScrollY < 16 || Math.abs(delta) > 8)
      ) {
        isExpandedRef.current = true;
        setIsExpanded(true);
      }
    };

    window.addEventListener('scroll', handleScroll, { passive: true });

    return () => {
      window.removeEventListener('scroll', handleScroll);
    };
  }, []);

  useEffect(() => {
    isExpandedRef.current = isExpanded;
  }, [isExpanded]);

  useEffect(() => {
    const updateBannerHeight = () => {
      const height = bannerRef.current?.offsetHeight ?? 0;
      document.documentElement.style.setProperty('--trial-banner-height', `${height}px`);
    };

    updateBannerHeight();

    window.addEventListener('resize', updateBannerHeight);

    let resizeObserver;
    if (bannerRef.current && typeof ResizeObserver !== 'undefined') {
      resizeObserver = new ResizeObserver(updateBannerHeight);
      resizeObserver.observe(bannerRef.current);
    }

    return () => {
      window.removeEventListener('resize', updateBannerHeight);
      if (resizeObserver) {
        resizeObserver.disconnect();
      }
      document.documentElement.style.removeProperty('--trial-banner-height');
    };
  }, [isExpanded, isTrialActive, isTrialExpired, isSuspended]);

  useEffect(() => {
    const updateBannerHeight = () => {
      const height = bannerRef.current?.offsetHeight ?? 0;
      document.documentElement.style.setProperty('--trial-banner-height', `${height}px`);
    };

    updateBannerHeight();

    window.addEventListener('resize', updateBannerHeight);

    let resizeObserver;
    if (bannerRef.current && typeof ResizeObserver !== 'undefined') {
      resizeObserver = new ResizeObserver(updateBannerHeight);
      resizeObserver.observe(bannerRef.current);
    }

    return () => {
      window.removeEventListener('resize', updateBannerHeight);
      if (resizeObserver) {
        resizeObserver.disconnect();
      }
      document.documentElement.style.removeProperty('--trial-banner-height');
    };
  }, [isExpanded, isTrialActive, isTrialExpired, isSuspended]);

  // Don't show banner if user has active subscription
  if (!user || subscriptionStatus === 'ACTIVE') {
    return null;
  }

  // Calculate urgency level
  const isUrgent = daysRemaining <= 3 && daysRemaining > 0;
  const isCritical = daysRemaining <= 1 && daysRemaining > 0;

  // Calculate progress percentage (14-day trial assumed)
  const totalTrialDays = 14;
  const progressPercentage = Math.max(0, Math.min(100, ((totalTrialDays - daysRemaining) / totalTrialDays) * 100));

<<<<<<< HEAD
  const [isCollapsed, setIsCollapsed] = React.useState(false);

  React.useEffect(() => {
    if (typeof window === 'undefined') {
      return;
    }

    const storedValue = window.localStorage.getItem('trialBannerCollapsed');
    if (storedValue === 'true') {
      setIsCollapsed(true);
    }
  }, []);

  React.useEffect(() => {
    if (typeof window === 'undefined') {
      return;
    }

    window.localStorage.setItem('trialBannerCollapsed', isCollapsed ? 'true' : 'false');
  }, [isCollapsed]);

  const floatingContainerStyles = {
    position: 'fixed',
    bottom: { xs: 16, sm: 24 },
    right: { xs: 16, sm: 24 },
    left: { xs: 16, sm: 'auto' },
    zIndex: (theme) => theme.zIndex.drawer + 2,
    width: { xs: 'auto', sm: 360 },
    maxWidth: { xs: 'calc(100% - 32px)', sm: 360 },
  };

  const collapsedChip = (
    <Box sx={floatingContainerStyles}>
      <Tooltip title="Show trial details">
        <Chip
          color="warning"
          onClick={() => setIsCollapsed(false)}
          label={
            daysRemaining > 0
              ? `${daysRemaining} day${daysRemaining === 1 ? '' : 's'} left in your trial`
              : 'Trial ended - view plans'
          }
          icon={daysRemaining > 0 ? <AccessTimeIcon /> : <WarningIcon />}
          sx={{
            cursor: 'pointer',
            fontWeight: 600,
            width: '100%',
            px: 1.5,
            '& .MuiChip-label': {
              display: 'flex',
              alignItems: 'center',
              gap: 0.5,
              whiteSpace: 'nowrap',
            },
          }}
        />
      </Tooltip>
    </Box>
  );

=======
>>>>>>> d4e21f68
  // Trial expired or suspended - show urgent warning
  if (isTrialExpired || isSuspended) {
    if (isCollapsed) {
      return collapsedChip;
    }

    return (
<<<<<<< HEAD
      <Box sx={floatingContainerStyles}>
        <Paper
          elevation={8}
          sx={{
            background: 'linear-gradient(135deg, #dc2626 0%, #991b1b 100%)',
            color: '#fff',
            borderRadius: 2,
            overflow: 'hidden',
          }}
        >
          <Box sx={{ display: 'flex', justifyContent: 'space-between', alignItems: 'flex-start', p: 2 }}>
            <Box sx={{ display: 'flex', gap: 1.5 }}>
              <WarningIcon sx={{ fontSize: 28 }} />
              <Box>
                <Typography variant="subtitle1" sx={{ fontWeight: 700, fontSize: '0.95rem' }}>
                  Your Trial Has Ended
                </Typography>
                <Typography variant="body2" sx={{ color: 'rgba(255, 255, 255, 0.9)', mt: 0.5 }}>
                  Subscribe now to restore full access to all features and keep your data secure.
                </Typography>
              </Box>
=======
      <Box
        ref={bannerRef}
        sx={{
          background: 'linear-gradient(135deg, #dc2626 0%, #991b1b 100%)',
          borderBottom: '2px solid #7f1d1d',
          py: isExpanded ? 0.75 : 0.375,
          px: 2,
          position: 'sticky',
          top: 0,
          zIndex: 1300,
          boxShadow: '0 2px 6px rgba(185, 28, 28, 0.2)',
          transition: 'padding 0.3s cubic-bezier(0.4, 0, 0.2, 1), box-shadow 0.3s ease',
          willChange: 'padding',
        }}
      >
        <Box
          sx={{
            maxWidth: 1240,
            mx: 'auto',
            display: 'flex',
            alignItems: 'center',
            justifyContent: 'space-between',
            gap: 1.5,
          }}
        >
          <Box sx={{ display: 'flex', alignItems: 'center', gap: 1.25, flex: 1 }}>
            <WarningIcon sx={{
              color: '#fff',
              fontSize: isExpanded ? 20 : 18,
              transition: 'font-size 0.3s cubic-bezier(0.4, 0, 0.2, 1)',
            }} />
            <Box sx={{ flex: 1, overflow: 'hidden' }}>
              <Typography
                variant="subtitle1"
                sx={{
                  color: '#fff',
                  fontWeight: 700,
                  fontSize: isExpanded ? '0.875rem' : '0.8rem',
                  transition: 'font-size 0.3s cubic-bezier(0.4, 0, 0.2, 1)',
                  lineHeight: 1.3,
                }}
              >
                Your Trial Has Ended
              </Typography>
              <Collapse in={isExpanded} timeout={300} sx={{ overflow: 'hidden' }}>
                <Typography
                  variant="body2"
                  sx={{
                    color: 'rgba(255, 255, 255, 0.9)',
                    fontSize: '0.8rem',
                    mt: 0.2,
                    lineHeight: 1.3,
                  }}
                >
                  Subscribe now to restore full access to all features.
                </Typography>
              </Collapse>
>>>>>>> d4e21f68
            </Box>
            <Tooltip title="Minimize">
              <IconButton size="small" onClick={() => setIsCollapsed(true)} sx={{ color: '#fff' }}>
                <KeyboardArrowUpIcon />
              </IconButton>
            </Tooltip>
          </Box>
<<<<<<< HEAD
          <Box sx={{ bgcolor: 'rgba(0,0,0,0.12)', px: 2, py: 1.5, display: 'flex', justifyContent: 'space-between', alignItems: 'center' }}>
            <Typography variant="body2" sx={{ fontWeight: 600 }}>
              Reactivate your workspace instantly
            </Typography>
            <Button
              variant="contained"
              size="small"
              onClick={() => navigate('/subscriptions')}
              sx={{
                bgcolor: '#fff',
                color: '#dc2626',
                fontWeight: 700,
                px: 2,
                '&:hover': {
                  bgcolor: '#fef2f2',
                },
              }}
            >
              Subscribe
            </Button>
          </Box>
        </Paper>
=======
          <Button
            variant="contained"
            size="small"
            onClick={() => navigate('/subscriptions')}
            sx={{
              bgcolor: '#fff',
              color: '#dc2626',
              fontWeight: 700,
              px: isExpanded ? 2.5 : 2,
              py: isExpanded ? 0.625 : 0.5,
              fontSize: isExpanded ? '0.8125rem' : '0.7rem',
              transition: 'all 0.3s cubic-bezier(0.4, 0, 0.2, 1)',
              whiteSpace: 'nowrap',
              '&:hover': {
                bgcolor: '#fef2f2',
                transform: 'scale(1.03)',
              },
              boxShadow: '0 2px 6px rgba(0, 0, 0, 0.12)',
            }}
          >
            Subscribe Now
          </Button>
        </Box>
>>>>>>> d4e21f68
      </Box>
    );
  }

  // Trial active - show countdown banner
  if (isTrialActive) {
    // Determine banner styling based on urgency
    const bannerBgColor = isCritical
      ? 'linear-gradient(135deg, #dc2626 0%, #991b1b 100%)'
      : isUrgent
      ? 'linear-gradient(135deg, #f59e0b 0%, #d97706 100%)'
      : 'linear-gradient(135deg, #f97316 0%, #ea580c 100%)'; // Changed to orange theme

    const bannerBorderColor = isCritical ? '#7f1d1d' : isUrgent ? '#92400e' : '#c2410c'; // Changed to orange

    if (isCollapsed) {
      return collapsedChip;
    }

    return (
<<<<<<< HEAD
      <Box sx={floatingContainerStyles}>
        <Paper
          elevation={6}
=======
      <Box
        ref={bannerRef}
        sx={{
          background: bannerBgColor,
          borderBottom: `2px solid ${bannerBorderColor}`,
          py: isExpanded ? 0.75 : 0.375,
          px: 2,
          position: 'sticky',
          top: 0,
          zIndex: 1300,
          boxShadow: isCritical || isUrgent ? '0 2px 6px rgba(185, 28, 28, 0.2)' : '0 2px 6px rgba(249, 115, 22, 0.2)',
          transition: 'padding 0.3s cubic-bezier(0.4, 0, 0.2, 1), box-shadow 0.3s ease',
          willChange: 'padding',
        }}
      >
        <Box
>>>>>>> d4e21f68
          sx={{
            background: bannerBgColor,
            color: '#fff',
            borderRadius: 2,
            overflow: 'hidden',
          }}
        >
<<<<<<< HEAD
          <Box sx={{ p: 2 }}>
            <Box sx={{ display: 'flex', justifyContent: 'space-between', alignItems: 'flex-start', gap: 1.5 }}>
              <Box sx={{ display: 'flex', gap: 1.5, alignItems: 'flex-start' }}>
                {isCritical || isUrgent ? (
                  <BoltIcon sx={{ fontSize: 26 }} />
                ) : (
                  <AccessTimeIcon sx={{ fontSize: 26 }} />
                )}
                <Box>
                  <Typography variant="subtitle1" sx={{ fontWeight: 700, fontSize: '0.95rem' }}>
                    {isCritical
                      ? 'Your trial ends tomorrow'
                      : isUrgent
                      ? `Only ${daysRemaining} day${daysRemaining === 1 ? '' : 's'} left in your trial`
                      : `${daysRemaining} day${daysRemaining === 1 ? '' : 's'} left in your free trial`}
                  </Typography>
                  <Typography variant="body2" sx={{ color: 'rgba(255, 255, 255, 0.9)', mt: 0.5 }}>
                    {isCritical
                      ? 'Lock in uninterrupted access before your team is locked out.'
                      : isUrgent
                      ? 'Secure your premium workflows now to keep momentum going.'
                      : 'Upgrade to continue automated workflows, reminders, and reporting.'}
                  </Typography>
                </Box>
              </Box>
              <Tooltip title="Minimize">
                <IconButton size="small" onClick={() => setIsCollapsed(true)} sx={{ color: '#fff' }}>
                  <KeyboardArrowUpIcon />
                </IconButton>
              </Tooltip>
            </Box>
            <Box sx={{ mt: 2 }}>
              <Box sx={{ display: 'flex', justifyContent: 'space-between', alignItems: 'center', mb: 0.5 }}>
                <Typography variant="caption" sx={{ color: 'rgba(255, 255, 255, 0.85)', fontWeight: 600 }}>
                  Trial progress
                </Typography>
                <Typography variant="caption" sx={{ color: 'rgba(255, 255, 255, 0.85)', fontWeight: 600 }}>
                  {Math.max(daysRemaining, 0)} day{Math.max(daysRemaining, 0) === 1 ? '' : 's'} left
                </Typography>
              </Box>
              <LinearProgress
                variant="determinate"
                value={progressPercentage}
                sx={{
                  height: 8,
                  borderRadius: 999,
                  backgroundColor: 'rgba(255, 255, 255, 0.25)',
                  '& .MuiLinearProgress-bar': {
                    backgroundColor: '#fff',
                  },
                }}
              />
            </Box>
          </Box>
          <Box
            sx={{
              bgcolor: 'rgba(0,0,0,0.12)',
              px: 2,
              py: 1.5,
              display: 'flex',
              justifyContent: 'space-between',
              alignItems: 'center',
              gap: 1,
            }}
          >
            <Typography variant="body2" sx={{ fontWeight: 600 }}>
              {isCritical || isUrgent ? 'Reserve your rate today' : 'Upgrade when you’re ready'}
            </Typography>
            <Button
              variant="contained"
              size="small"
              onClick={() => navigate('/subscriptions')}
              startIcon={<TrendingUpIcon />}
              sx={{
                bgcolor: '#fff',
                color: isCritical || isUrgent ? '#dc2626' : '#ea580c',
                fontWeight: 700,
                px: 2,
                '&:hover': {
                  bgcolor: '#fef2f2',
                },
              }}
            >
              View plans
            </Button>
          </Box>
        </Paper>
=======
          {/* Always visible compact header */}
          <Box
            sx={{
              display: 'flex',
              alignItems: 'center',
              justifyContent: 'space-between',
              gap: 1.25,
              minHeight: isExpanded ? 'auto' : '28px',
            }}
          >
            <Box sx={{ display: 'flex', alignItems: 'center', gap: 1.25, flex: 1 }}>
              {isCritical || isUrgent ? (
                <BoltIcon sx={{
                  color: '#fff',
                  fontSize: isExpanded ? 20 : 18,
                  transition: 'font-size 0.3s cubic-bezier(0.4, 0, 0.2, 1)',
                }} />
              ) : (
                <AccessTimeIcon sx={{
                  color: '#fff',
                  fontSize: isExpanded ? 20 : 18,
                  transition: 'font-size 0.3s cubic-bezier(0.4, 0, 0.2, 1)',
                }} />
              )}
              <Typography
                variant="subtitle1"
                sx={{
                  color: '#fff',
                  fontWeight: 700,
                  fontSize: isExpanded ? '0.875rem' : '0.8rem',
                  transition: 'font-size 0.3s cubic-bezier(0.4, 0, 0.2, 1)',
                  lineHeight: 1.3,
                }}
              >
                {isCritical
                  ? '🔥 Your Trial Ends Tomorrow!'
                  : isUrgent
                  ? `⚡ Only ${daysRemaining} Days Left in Your Trial`
                  : `Free Trial: ${daysRemaining} Days Remaining`}
              </Typography>
              {!isCritical && !isUrgent && isExpanded && (
                <Chip
                  label="LIMITED TIME"
                  size="small"
                  sx={{
                    bgcolor: 'rgba(255, 255, 255, 0.2)',
                    color: '#fff',
                    fontWeight: 700,
                    fontSize: '0.6rem',
                    height: 18,
                    transition: 'opacity 0.3s cubic-bezier(0.4, 0, 0.2, 1)',
                  }}
                />
              )}
            </Box>
            <Button
              variant="contained"
              size="small"
              onClick={() => navigate('/subscriptions')}
              startIcon={isExpanded ? <TrendingUpIcon /> : null}
              sx={{
                bgcolor: '#fff',
                color: isCritical || isUrgent ? '#dc2626' : '#ea580c',
                fontWeight: 700,
                px: isExpanded ? 2.5 : 2,
                py: isExpanded ? 0.625 : 0.5,
                fontSize: isExpanded ? '0.8125rem' : '0.7rem',
                transition: 'all 0.3s cubic-bezier(0.4, 0, 0.2, 1)',
                whiteSpace: 'nowrap',
                '&:hover': {
                  bgcolor: '#fef2f2',
                  transform: 'scale(1.03)',
                },
                boxShadow: '0 2px 6px rgba(0, 0, 0, 0.12)',
              }}
            >
              {isCritical || isUrgent ? 'Subscribe Now' : 'View Plans'}
            </Button>
          </Box>

          {/* Collapsible detailed content */}
          <Collapse in={isExpanded} timeout={300} sx={{ overflow: 'hidden' }}>
            <Box sx={{ mt: 0.4, overflow: 'hidden' }}>
              <Typography
                variant="body2"
                sx={{
                  color: 'rgba(255, 255, 255, 0.9)',
                  fontSize: '0.8rem',
                  mb: 0.75,
                  lineHeight: 1.3,
                }}
              >
                {isCritical
                  ? 'Subscribe today to avoid losing access!'
                  : isUrgent
                  ? 'Subscribe now to ensure uninterrupted access.'
                  : 'Unlock full access. Start from just $29/month.'}
              </Typography>

              {/* Progress bar */}
              <Box sx={{ width: '100%' }}>
                <LinearProgress
                  variant="determinate"
                  value={progressPercentage}
                  sx={{
                    height: 3,
                    borderRadius: 1.5,
                    bgcolor: 'rgba(255, 255, 255, 0.2)',
                    '& .MuiLinearProgress-bar': {
                      bgcolor: '#fff',
                      borderRadius: 1.5,
                      transition: 'transform 0.3s ease',
                    },
                  }}
                />
                <Typography
                  variant="caption"
                  sx={{
                    color: 'rgba(255, 255, 255, 0.8)',
                    mt: 0.2,
                    display: 'block',
                    textAlign: 'right',
                    fontSize: '0.65rem',
                    lineHeight: 1.2,
                  }}
                >
                  {Math.round(progressPercentage)}% of trial used
                </Typography>
              </Box>
            </Box>
          </Collapse>
        </Box>
>>>>>>> d4e21f68
      </Box>
    );
  }

  if (isCollapsed) {
    return collapsedChip;
  }

  return (
    <Box sx={floatingContainerStyles}>
      <Paper
        elevation={4}
        sx={{
          borderRadius: 2,
          overflow: 'hidden',
        }}
      >
        <Box sx={{ display: 'flex', justifyContent: 'space-between', alignItems: 'flex-start', p: 2 }}>
          <Box sx={{ display: 'flex', gap: 1.5 }}>
            <WarningIcon color="warning" sx={{ fontSize: 26 }} />
            <Box>
              <Typography variant="subtitle1" sx={{ fontWeight: 700 }}>
                Trial status unavailable
              </Typography>
              <Typography variant="body2" sx={{ color: 'text.secondary', mt: 0.5 }}>
                Visit billing to review your subscription options and keep your workspace active.
              </Typography>
            </Box>
          </Box>
          <Tooltip title="Dismiss">
            <IconButton size="small" onClick={() => setIsCollapsed(true)}>
              <CloseIcon fontSize="small" />
            </IconButton>
          </Tooltip>
        </Box>
        <Box sx={{ bgcolor: 'rgba(0,0,0,0.04)', px: 2, py: 1.5, display: 'flex', justifyContent: 'space-between', alignItems: 'center' }}>
          <Typography variant="body2" sx={{ fontWeight: 600 }}>
            Explore subscription plans
          </Typography>
          <Button
            variant="contained"
            size="small"
            onClick={() => navigate('/subscriptions')}
            sx={{ fontWeight: 700 }}
          >
            View plans
          </Button>
        </Box>
      </Paper>
    </Box>
  );
};

export default TrialBanner;<|MERGE_RESOLUTION|>--- conflicted
+++ resolved
@@ -1,4 +1,3 @@
-<<<<<<< HEAD
 import React from 'react';
 import {
   Box,
@@ -10,10 +9,6 @@
   Paper,
   Tooltip,
 } from '@mui/material';
-=======
-import React, { useState, useEffect, useRef } from 'react';
-import { Box, Typography, Button, Alert, AlertTitle, LinearProgress, Chip, Collapse } from '@mui/material';
->>>>>>> d4e21f68
 import {
   AccessTime as AccessTimeIcon,
   Warning as WarningIcon,
@@ -152,7 +147,6 @@
   const totalTrialDays = 14;
   const progressPercentage = Math.max(0, Math.min(100, ((totalTrialDays - daysRemaining) / totalTrialDays) * 100));
 
-<<<<<<< HEAD
   const [isCollapsed, setIsCollapsed] = React.useState(false);
 
   React.useEffect(() => {
@@ -213,8 +207,6 @@
     </Box>
   );
 
-=======
->>>>>>> d4e21f68
   // Trial expired or suspended - show urgent warning
   if (isTrialExpired || isSuspended) {
     if (isCollapsed) {
@@ -222,7 +214,6 @@
     }
 
     return (
-<<<<<<< HEAD
       <Box sx={floatingContainerStyles}>
         <Paper
           elevation={8}
@@ -244,65 +235,6 @@
                   Subscribe now to restore full access to all features and keep your data secure.
                 </Typography>
               </Box>
-=======
-      <Box
-        ref={bannerRef}
-        sx={{
-          background: 'linear-gradient(135deg, #dc2626 0%, #991b1b 100%)',
-          borderBottom: '2px solid #7f1d1d',
-          py: isExpanded ? 0.75 : 0.375,
-          px: 2,
-          position: 'sticky',
-          top: 0,
-          zIndex: 1300,
-          boxShadow: '0 2px 6px rgba(185, 28, 28, 0.2)',
-          transition: 'padding 0.3s cubic-bezier(0.4, 0, 0.2, 1), box-shadow 0.3s ease',
-          willChange: 'padding',
-        }}
-      >
-        <Box
-          sx={{
-            maxWidth: 1240,
-            mx: 'auto',
-            display: 'flex',
-            alignItems: 'center',
-            justifyContent: 'space-between',
-            gap: 1.5,
-          }}
-        >
-          <Box sx={{ display: 'flex', alignItems: 'center', gap: 1.25, flex: 1 }}>
-            <WarningIcon sx={{
-              color: '#fff',
-              fontSize: isExpanded ? 20 : 18,
-              transition: 'font-size 0.3s cubic-bezier(0.4, 0, 0.2, 1)',
-            }} />
-            <Box sx={{ flex: 1, overflow: 'hidden' }}>
-              <Typography
-                variant="subtitle1"
-                sx={{
-                  color: '#fff',
-                  fontWeight: 700,
-                  fontSize: isExpanded ? '0.875rem' : '0.8rem',
-                  transition: 'font-size 0.3s cubic-bezier(0.4, 0, 0.2, 1)',
-                  lineHeight: 1.3,
-                }}
-              >
-                Your Trial Has Ended
-              </Typography>
-              <Collapse in={isExpanded} timeout={300} sx={{ overflow: 'hidden' }}>
-                <Typography
-                  variant="body2"
-                  sx={{
-                    color: 'rgba(255, 255, 255, 0.9)',
-                    fontSize: '0.8rem',
-                    mt: 0.2,
-                    lineHeight: 1.3,
-                  }}
-                >
-                  Subscribe now to restore full access to all features.
-                </Typography>
-              </Collapse>
->>>>>>> d4e21f68
             </Box>
             <Tooltip title="Minimize">
               <IconButton size="small" onClick={() => setIsCollapsed(true)} sx={{ color: '#fff' }}>
@@ -310,7 +242,6 @@
               </IconButton>
             </Tooltip>
           </Box>
-<<<<<<< HEAD
           <Box sx={{ bgcolor: 'rgba(0,0,0,0.12)', px: 2, py: 1.5, display: 'flex', justifyContent: 'space-between', alignItems: 'center' }}>
             <Typography variant="body2" sx={{ fontWeight: 600 }}>
               Reactivate your workspace instantly
@@ -333,31 +264,6 @@
             </Button>
           </Box>
         </Paper>
-=======
-          <Button
-            variant="contained"
-            size="small"
-            onClick={() => navigate('/subscriptions')}
-            sx={{
-              bgcolor: '#fff',
-              color: '#dc2626',
-              fontWeight: 700,
-              px: isExpanded ? 2.5 : 2,
-              py: isExpanded ? 0.625 : 0.5,
-              fontSize: isExpanded ? '0.8125rem' : '0.7rem',
-              transition: 'all 0.3s cubic-bezier(0.4, 0, 0.2, 1)',
-              whiteSpace: 'nowrap',
-              '&:hover': {
-                bgcolor: '#fef2f2',
-                transform: 'scale(1.03)',
-              },
-              boxShadow: '0 2px 6px rgba(0, 0, 0, 0.12)',
-            }}
-          >
-            Subscribe Now
-          </Button>
-        </Box>
->>>>>>> d4e21f68
       </Box>
     );
   }
@@ -378,28 +284,9 @@
     }
 
     return (
-<<<<<<< HEAD
       <Box sx={floatingContainerStyles}>
         <Paper
           elevation={6}
-=======
-      <Box
-        ref={bannerRef}
-        sx={{
-          background: bannerBgColor,
-          borderBottom: `2px solid ${bannerBorderColor}`,
-          py: isExpanded ? 0.75 : 0.375,
-          px: 2,
-          position: 'sticky',
-          top: 0,
-          zIndex: 1300,
-          boxShadow: isCritical || isUrgent ? '0 2px 6px rgba(185, 28, 28, 0.2)' : '0 2px 6px rgba(249, 115, 22, 0.2)',
-          transition: 'padding 0.3s cubic-bezier(0.4, 0, 0.2, 1), box-shadow 0.3s ease',
-          willChange: 'padding',
-        }}
-      >
-        <Box
->>>>>>> d4e21f68
           sx={{
             background: bannerBgColor,
             color: '#fff',
@@ -407,7 +294,6 @@
             overflow: 'hidden',
           }}
         >
-<<<<<<< HEAD
           <Box sx={{ p: 2 }}>
             <Box sx={{ display: 'flex', justifyContent: 'space-between', alignItems: 'flex-start', gap: 1.5 }}>
               <Box sx={{ display: 'flex', gap: 1.5, alignItems: 'flex-start' }}>
@@ -495,140 +381,6 @@
             </Button>
           </Box>
         </Paper>
-=======
-          {/* Always visible compact header */}
-          <Box
-            sx={{
-              display: 'flex',
-              alignItems: 'center',
-              justifyContent: 'space-between',
-              gap: 1.25,
-              minHeight: isExpanded ? 'auto' : '28px',
-            }}
-          >
-            <Box sx={{ display: 'flex', alignItems: 'center', gap: 1.25, flex: 1 }}>
-              {isCritical || isUrgent ? (
-                <BoltIcon sx={{
-                  color: '#fff',
-                  fontSize: isExpanded ? 20 : 18,
-                  transition: 'font-size 0.3s cubic-bezier(0.4, 0, 0.2, 1)',
-                }} />
-              ) : (
-                <AccessTimeIcon sx={{
-                  color: '#fff',
-                  fontSize: isExpanded ? 20 : 18,
-                  transition: 'font-size 0.3s cubic-bezier(0.4, 0, 0.2, 1)',
-                }} />
-              )}
-              <Typography
-                variant="subtitle1"
-                sx={{
-                  color: '#fff',
-                  fontWeight: 700,
-                  fontSize: isExpanded ? '0.875rem' : '0.8rem',
-                  transition: 'font-size 0.3s cubic-bezier(0.4, 0, 0.2, 1)',
-                  lineHeight: 1.3,
-                }}
-              >
-                {isCritical
-                  ? '🔥 Your Trial Ends Tomorrow!'
-                  : isUrgent
-                  ? `⚡ Only ${daysRemaining} Days Left in Your Trial`
-                  : `Free Trial: ${daysRemaining} Days Remaining`}
-              </Typography>
-              {!isCritical && !isUrgent && isExpanded && (
-                <Chip
-                  label="LIMITED TIME"
-                  size="small"
-                  sx={{
-                    bgcolor: 'rgba(255, 255, 255, 0.2)',
-                    color: '#fff',
-                    fontWeight: 700,
-                    fontSize: '0.6rem',
-                    height: 18,
-                    transition: 'opacity 0.3s cubic-bezier(0.4, 0, 0.2, 1)',
-                  }}
-                />
-              )}
-            </Box>
-            <Button
-              variant="contained"
-              size="small"
-              onClick={() => navigate('/subscriptions')}
-              startIcon={isExpanded ? <TrendingUpIcon /> : null}
-              sx={{
-                bgcolor: '#fff',
-                color: isCritical || isUrgent ? '#dc2626' : '#ea580c',
-                fontWeight: 700,
-                px: isExpanded ? 2.5 : 2,
-                py: isExpanded ? 0.625 : 0.5,
-                fontSize: isExpanded ? '0.8125rem' : '0.7rem',
-                transition: 'all 0.3s cubic-bezier(0.4, 0, 0.2, 1)',
-                whiteSpace: 'nowrap',
-                '&:hover': {
-                  bgcolor: '#fef2f2',
-                  transform: 'scale(1.03)',
-                },
-                boxShadow: '0 2px 6px rgba(0, 0, 0, 0.12)',
-              }}
-            >
-              {isCritical || isUrgent ? 'Subscribe Now' : 'View Plans'}
-            </Button>
-          </Box>
-
-          {/* Collapsible detailed content */}
-          <Collapse in={isExpanded} timeout={300} sx={{ overflow: 'hidden' }}>
-            <Box sx={{ mt: 0.4, overflow: 'hidden' }}>
-              <Typography
-                variant="body2"
-                sx={{
-                  color: 'rgba(255, 255, 255, 0.9)',
-                  fontSize: '0.8rem',
-                  mb: 0.75,
-                  lineHeight: 1.3,
-                }}
-              >
-                {isCritical
-                  ? 'Subscribe today to avoid losing access!'
-                  : isUrgent
-                  ? 'Subscribe now to ensure uninterrupted access.'
-                  : 'Unlock full access. Start from just $29/month.'}
-              </Typography>
-
-              {/* Progress bar */}
-              <Box sx={{ width: '100%' }}>
-                <LinearProgress
-                  variant="determinate"
-                  value={progressPercentage}
-                  sx={{
-                    height: 3,
-                    borderRadius: 1.5,
-                    bgcolor: 'rgba(255, 255, 255, 0.2)',
-                    '& .MuiLinearProgress-bar': {
-                      bgcolor: '#fff',
-                      borderRadius: 1.5,
-                      transition: 'transform 0.3s ease',
-                    },
-                  }}
-                />
-                <Typography
-                  variant="caption"
-                  sx={{
-                    color: 'rgba(255, 255, 255, 0.8)',
-                    mt: 0.2,
-                    display: 'block',
-                    textAlign: 'right',
-                    fontSize: '0.65rem',
-                    lineHeight: 1.2,
-                  }}
-                >
-                  {Math.round(progressPercentage)}% of trial used
-                </Typography>
-              </Box>
-            </Box>
-          </Collapse>
-        </Box>
->>>>>>> d4e21f68
       </Box>
     );
   }
