<<<<<<< HEAD
// frontend/src/pages/AddPropertyPage.jsx
import { useState } from 'react';
import {
  Box, Card, CardContent, Typography, TextField, Button, Stack, MenuItem, Grid, Stepper, Step, StepLabel, Alert, CircularProgress, IconButton
} from '@mui/material';
import { Save, ArrowBack, CloudUpload, Delete } from '@mui/icons-material';
import { useNavigate } from 'react-router-dom';
import useApiMutation from '../hooks/useApiMutation';
import { api } from '../api';
import { API_BASE } from '../lib/auth';
import * as Yup from 'yup';

const steps = ['Basic Information', 'Upload Images', 'Review & Submit'];

const validationSchema = Yup.object({
  name: Yup.string().required('Property name is required'),
  address: Yup.string(),
  city: Yup.string(),
  postcode: Yup.string().matches(/^\d{4}$/, 'Must be a 4-digit postcode'),
  type: Yup.string().oneOf(['Commercial', 'Residential', 'Retail', 'Industrial', 'Mixed Use']),
  description: Yup.string(),
  images: Yup.array().of(Yup.string()).nullable(),
});

export default function AddPropertyPage() {
  const navigate = useNavigate();
  const [activeStep, setActiveStep] = useState(0);
  const [isUploading, setIsUploading] = useState(false);
  const [uploadError, setUploadError] = useState('');
  const [errors, setErrors] = useState({});
  const [formData, setFormData] = useState({
    name: '',
    address: '',
    city: '',
    postcode: '',
    type: 'Residential',
    description: '',
    images: [],
  });

  const mutation = useApiMutation({ url: '/api/properties', method: 'post' });

  const handleInputChange = (field) => (event) => {
    setFormData(prev => ({ ...prev, [field]: event.target.value }));
  };

  const handleFileUpload = async (event) => {
    const files = Array.from(event.target.files);
    if (!files.length) return;

    if (files.some(file => file.size > 5 * 1024 * 1024)) {
      setUploadError('Files must be under 5MB');
      return;
    }

    setIsUploading(true);
    setUploadError('');
    const uploadFormData = new FormData();
    files.forEach(file => uploadFormData.append('files', file));

    try {
      const res = await api.post('/api/uploads/multiple', uploadFormData);
      setFormData(prev => ({ ...prev, images: [...prev.images, ...res.urls] }));
      alert(`Successfully uploaded ${res.urls.length} image(s)`);
    } catch (err) {
      setUploadError(err.message || 'File upload failed.');
    } finally {
      setIsUploading(false);
      event.target.value = null;
    }
  };

  const handleDeleteImage = (indexToDelete) => {
    setFormData(prev => ({
      ...prev, images: prev.images.filter((_, index) => index !== indexToDelete),
    }));
=======
import { useEffect, useState } from 'react';
import {
  Alert,
  Box,
  Button,
  Card,
  CardContent,
  Grid,
  IconButton,
  MenuItem,
  Stack,
  TextField,
  Typography,
} from '@mui/material';
import { Close } from '@mui/icons-material';
import { useForm } from 'react-hook-form';
import { useNavigate } from 'react-router-dom';
import useApiMutation from '../hooks/useApiMutation.js';

const MAX_IMAGE_COUNT = 10;

const AddPropertyPage = () => {
  const {
    register,
    handleSubmit,
    reset,
    formState: { errors },
  } = useForm({
    defaultValues: {
      name: '',
      address: '',
      city: '',
      postcode: '',
      country: '',
      type: '',
      status: 'Active',
    },
  });
  const navigate = useNavigate();
  const [imageFiles, setImageFiles] = useState([]);
  const [previewImages, setPreviewImages] = useState([]);
  const [hasHitImageLimit, setHasHitImageLimit] = useState(false);

  const addPropertyMutation = useApiMutation({
    url: '/api/properties',
    method: 'post',
    onSuccess: () => {
      reset();
      setImageFiles([]);
      setHasHitImageLimit(false);
      navigate('/properties');
    },
  });

  useEffect(() => {
    const previews = imageFiles.map((file) => ({
      file,
      url: URL.createObjectURL(file),
    }));
    setPreviewImages(previews);

    return () => {
      previews.forEach(({ url }) => URL.revokeObjectURL(url));
    };
  }, [imageFiles]);

  const onSubmit = async (data) => {
    const formData = new FormData();
    const appendIfPresent = (key, value) => {
      if (value === undefined || value === null) return;
      if (typeof value === 'string') {
        const trimmed = value.trim();
        if (trimmed.length === 0) return;
        formData.append(key, trimmed);
        return;
      }
      formData.append(key, value);
    };

    appendIfPresent('name', data.name);
    appendIfPresent('address', data.address);
    appendIfPresent('city', data.city);
    appendIfPresent('postcode', data.postcode);
    appendIfPresent('country', data.country);
    appendIfPresent('type', data.type);
    appendIfPresent('status', data.status || 'Active');
    imageFiles.forEach((file) => {
      formData.append('images', file);
    });

    try {
      await addPropertyMutation.mutateAsync({ data: formData });
    } catch (err) {
      console.error('Add property error:', err);
    }
  };

  const handleImageChange = (event) => {
    const files = Array.from(event.target.files || []);
    if (files.length === 0) return;
    setImageFiles((prev) => {
      const next = [...prev, ...files];
      if (next.length > MAX_IMAGE_COUNT) {
        setHasHitImageLimit(true);
      } else if (hasHitImageLimit) {
        setHasHitImageLimit(false);
      }
      return next.slice(0, MAX_IMAGE_COUNT);
    });
    event.target.value = '';
  };

  const handleRemoveImage = (index) => {
    setImageFiles((prev) => {
      const next = prev.filter((_, idx) => idx !== index);
      if (next.length < MAX_IMAGE_COUNT && hasHitImageLimit) {
        setHasHitImageLimit(false);
      }
      return next;
    });
  };

  const handleClearImages = () => {
    setImageFiles([]);
    setHasHitImageLimit(false);
>>>>>>> 1ec15891
  };

  const handleNext = () => setActiveStep((prev) => prev + 1);
  const handleBack = () => setActiveStep((prev) => prev - 1);

  const validateForm = async () => {
    try {
      await validationSchema.validate(formData, { abortEarly: false });
      setErrors({});
      return true;
    } catch (err) {
      const newErrors = err.inner.reduce((acc, { path, message }) => ({ ...acc, [path]: message }), {});
      setErrors(newErrors);
      return false;
    }
  };

  const handleSubmit = async () => {
    if (await validateForm()) {
      try {
        const response = await mutation.mutateAsync({ data: formData });
        alert('Property added successfully!');
        navigate('/properties');
      } catch (error) {
        setErrors({ submit: error.message || 'Failed to add property' });
      }
    }
  };

  const propertyTypes = ['Commercial', 'Residential', 'Retail', 'Industrial', 'Mixed Use'];

  return (
<<<<<<< HEAD
    <Box>
      <Stack direction="row" justifyContent="space-between" sx={{ mb: 4 }}>
        <Typography variant="h4" sx={{ fontWeight: 700 }}>Add New Property</Typography>
        <Button startIcon={<ArrowBack />} onClick={() => navigate('/properties')}>Back</Button>
      </Stack>

      <Card sx={{ mb: 4 }}>
        <CardContent>
          <Stepper activeStep={activeStep} alternativeLabel>
            {steps.map(label => <Step key={label}><StepLabel>{label}</StepLabel></Step>)}
          </Stepper>
        </CardContent>
      </Card>

      <Card>
        <CardContent>
          {activeStep === 0 && (
            <Grid container spacing={3}>
              <Grid item xs={12}><Typography variant="h6">Basic Information</Typography></Grid>
              <Grid item xs={12}>
                <TextField
                  fullWidth
                  label="Property Name"
                  value={formData.name}
                  onChange={handleInputChange('name')}
                  error={!!errors.name}
                  helperText={errors.name}
                  required
                />
              </Grid>
              <Grid item xs={12}>
                <TextField
                  fullWidth
                  label="Street Address"
                  value={formData.address}
                  onChange={handleInputChange('address')}
                  error={!!errors.address}
                  helperText={errors.address}
                />
              </Grid>
              <Grid item xs={12} sm={6}>
                <TextField
                  fullWidth
                  label="City"
                  value={formData.city}
                  onChange={handleInputChange('city')}
                  error={!!errors.city}
                  helperText={errors.city}
                />
              </Grid>
              <Grid item xs={12} sm={6}>
                <TextField
                  fullWidth
                  label="Postcode"
                  value={formData.postcode}
                  onChange={handleInputChange('postcode')}
                  error={!!errors.postcode}
                  helperText={errors.postcode}
                />
              </Grid>
            </Grid>
          )}

          {activeStep === 1 && (
            <Grid container spacing={3}>
              <Grid item xs={12}><Typography variant="h6">Property Details & Image</Typography></Grid>
              <Grid item xs={12}>
                <TextField
                  fullWidth
                  select
                  label="Property
=======
    <Box sx={{ p: { xs: 2, md: 4 }, maxWidth: '900px', margin: '0 auto' }}>
      <Stack spacing={3}>
        <Box>
          <Typography variant="h4" sx={{ fontWeight: 700, mb: 1 }}>
            Add New Property
          </Typography>
          <Typography color="text.secondary">
            Provide the key details of the property and upload photos to help your team identify it quickly.
          </Typography>
        </Box>

        <Card sx={{ borderRadius: 3, boxShadow: 3 }}>
          <CardContent sx={{ p: { xs: 3, md: 4 } }}>
            <form onSubmit={handleSubmit(onSubmit)}>
              <Stack spacing={4}>
                <Grid container spacing={2}>
                  <Grid item xs={12} md={6}>
                    <TextField
                      label="Property name"
                      placeholder="e.g. Riverside Apartments"
                      {...register('name', {
                        required: 'Name is required',
                        validate: (value) => value?.trim().length > 0 || 'Name is required',
                      })}
                      error={!!errors.name}
                      helperText={errors.name?.message}
                      fullWidth
                    />
                  </Grid>
                  <Grid item xs={12} md={6}>
                    <TextField
                      label="Property type"
                      select
                      fullWidth
                      defaultValue=""
                      {...register('type')}
                    >
                      <MenuItem value="">Select type</MenuItem>
                      <MenuItem value="Residential">Residential</MenuItem>
                      <MenuItem value="Commercial">Commercial</MenuItem>
                      <MenuItem value="Industrial">Industrial</MenuItem>
                      <MenuItem value="Mixed use">Mixed use</MenuItem>
                    </TextField>
                  </Grid>
                  <Grid item xs={12} md={6}>
                    <TextField
                      label="Status"
                      select
                      fullWidth
                      defaultValue="Active"
                      {...register('status')}
                    >
                      <MenuItem value="Active">Active</MenuItem>
                      <MenuItem value="Inactive">Inactive</MenuItem>
                    </TextField>
                  </Grid>
                  <Grid item xs={12} md={6}>
                    <TextField
                      label="Street address"
                      placeholder="123 Example Street"
                      {...register('address')}
                      fullWidth
                    />
                  </Grid>
                  <Grid item xs={12} md={4}>
                    <TextField
                      label="City"
                      {...register('city')}
                      fullWidth
                    />
                  </Grid>
                  <Grid item xs={12} md={4}>
                    <TextField
                      label="Postcode"
                      {...register('postcode')}
                      fullWidth
                    />
                  </Grid>
                  <Grid item xs={12} md={4}>
                    <TextField
                      label="Country"
                      {...register('country')}
                      fullWidth
                    />
                  </Grid>
                </Grid>

                <Stack spacing={2}>
                  <Box>
                    <Typography variant="subtitle1" sx={{ fontWeight: 600 }}>
                      Photos
                    </Typography>
                    <Typography variant="body2" color="text.secondary">
                      Upload JPEG or PNG images (max {MAX_IMAGE_COUNT} files).
                    </Typography>
                  </Box>
                  <Stack direction={{ xs: 'column', sm: 'row' }} spacing={1} alignItems={{ xs: 'flex-start', sm: 'center' }}>
                    <Button variant="contained" component="label">
                      Upload images
                      <input
                        type="file"
                        hidden
                        multiple
                        onChange={handleImageChange}
                        accept="image/*"
                      />
                    </Button>
                    {imageFiles.length > 0 && (
                      <Button variant="text" color="inherit" onClick={handleClearImages}>
                        Clear selection
                      </Button>
                    )}
                    <Typography variant="body2" color="text.secondary">
                      {imageFiles.length === 0
                        ? 'No files selected'
                        : `${imageFiles.length} file${imageFiles.length === 1 ? '' : 's'} ready to upload`}
                    </Typography>
                  </Stack>
                  {previewImages.length === 0 ? (
                    <Typography color="text.secondary">
                      Add up to {MAX_IMAGE_COUNT} photos to showcase the property.
                    </Typography>
                  ) : (
                    <Grid container spacing={2}>
                      {previewImages.map(({ file, url }, index) => (
                        <Grid item xs={12} sm={6} md={4} key={`${file.name}-${index}`}>
                          <Box
                            sx={{
                              position: 'relative',
                              borderRadius: 2,
                              overflow: 'hidden',
                              height: 180,
                              boxShadow: 1,
                            }}
                          >
                            <Box
                              component="img"
                              src={url}
                              alt={file.name}
                              sx={{ width: '100%', height: '100%', objectFit: 'cover' }}
                            />
                            <IconButton
                              size="small"
                              onClick={() => handleRemoveImage(index)}
                              sx={{
                                position: 'absolute',
                                top: 8,
                                right: 8,
                                backgroundColor: 'rgba(0,0,0,0.55)',
                                color: '#fff',
                                '&:hover': { backgroundColor: 'rgba(0,0,0,0.7)' },
                              }}
                              aria-label={`Remove ${file.name}`}
                            >
                              <Close fontSize="small" />
                            </IconButton>
                            <Box
                              sx={{
                                position: 'absolute',
                                left: 0,
                                right: 0,
                                bottom: 0,
                                background: 'linear-gradient(180deg, rgba(0,0,0,0) 0%, rgba(0,0,0,0.65) 100%)',
                                color: '#fff',
                                px: 1.5,
                                py: 1,
                              }}
                            >
                              <Typography
                                variant="caption"
                                sx={{ display: 'block', whiteSpace: 'nowrap', overflow: 'hidden', textOverflow: 'ellipsis' }}
                              >
                                {file.name}
                              </Typography>
                            </Box>
                          </Box>
                        </Grid>
                      ))}
                    </Grid>
                  )}
                  {hasHitImageLimit && (
                    <Alert severity="info" variant="outlined">
                      Only the first {MAX_IMAGE_COUNT} images will be uploaded.
                    </Alert>
                  )}
                </Stack>

                {addPropertyMutation.isError && (
                  <Alert severity="error">
                    {addPropertyMutation.error?.message || 'Failed to add property. Please check the details and try again.'}
                  </Alert>
                )}

                <Stack direction={{ xs: 'column', sm: 'row' }} spacing={2} justifyContent="flex-end">
                  <Button
                    type="submit"
                    variant="contained"
                    disabled={addPropertyMutation.isPending}
                    sx={{ minWidth: 160 }}
                  >
                    {addPropertyMutation.isPending ? 'Adding property...' : 'Create property'}
                  </Button>
                  <Button variant="outlined" color="inherit" onClick={() => navigate('/properties')} sx={{ minWidth: 160 }}>
                    Cancel
                  </Button>
                </Stack>
              </Stack>
            </form>
          </CardContent>
        </Card>
      </Stack>
    </Box>
  );
};

export default AddPropertyPage;
>>>>>>> 1ec15891
<|MERGE_RESOLUTION|>--- conflicted
+++ resolved
@@ -1,4 +1,3 @@
-<<<<<<< HEAD
 // frontend/src/pages/AddPropertyPage.jsx
 import { useState } from 'react';
 import {
@@ -75,133 +74,6 @@
     setFormData(prev => ({
       ...prev, images: prev.images.filter((_, index) => index !== indexToDelete),
     }));
-=======
-import { useEffect, useState } from 'react';
-import {
-  Alert,
-  Box,
-  Button,
-  Card,
-  CardContent,
-  Grid,
-  IconButton,
-  MenuItem,
-  Stack,
-  TextField,
-  Typography,
-} from '@mui/material';
-import { Close } from '@mui/icons-material';
-import { useForm } from 'react-hook-form';
-import { useNavigate } from 'react-router-dom';
-import useApiMutation from '../hooks/useApiMutation.js';
-
-const MAX_IMAGE_COUNT = 10;
-
-const AddPropertyPage = () => {
-  const {
-    register,
-    handleSubmit,
-    reset,
-    formState: { errors },
-  } = useForm({
-    defaultValues: {
-      name: '',
-      address: '',
-      city: '',
-      postcode: '',
-      country: '',
-      type: '',
-      status: 'Active',
-    },
-  });
-  const navigate = useNavigate();
-  const [imageFiles, setImageFiles] = useState([]);
-  const [previewImages, setPreviewImages] = useState([]);
-  const [hasHitImageLimit, setHasHitImageLimit] = useState(false);
-
-  const addPropertyMutation = useApiMutation({
-    url: '/api/properties',
-    method: 'post',
-    onSuccess: () => {
-      reset();
-      setImageFiles([]);
-      setHasHitImageLimit(false);
-      navigate('/properties');
-    },
-  });
-
-  useEffect(() => {
-    const previews = imageFiles.map((file) => ({
-      file,
-      url: URL.createObjectURL(file),
-    }));
-    setPreviewImages(previews);
-
-    return () => {
-      previews.forEach(({ url }) => URL.revokeObjectURL(url));
-    };
-  }, [imageFiles]);
-
-  const onSubmit = async (data) => {
-    const formData = new FormData();
-    const appendIfPresent = (key, value) => {
-      if (value === undefined || value === null) return;
-      if (typeof value === 'string') {
-        const trimmed = value.trim();
-        if (trimmed.length === 0) return;
-        formData.append(key, trimmed);
-        return;
-      }
-      formData.append(key, value);
-    };
-
-    appendIfPresent('name', data.name);
-    appendIfPresent('address', data.address);
-    appendIfPresent('city', data.city);
-    appendIfPresent('postcode', data.postcode);
-    appendIfPresent('country', data.country);
-    appendIfPresent('type', data.type);
-    appendIfPresent('status', data.status || 'Active');
-    imageFiles.forEach((file) => {
-      formData.append('images', file);
-    });
-
-    try {
-      await addPropertyMutation.mutateAsync({ data: formData });
-    } catch (err) {
-      console.error('Add property error:', err);
-    }
-  };
-
-  const handleImageChange = (event) => {
-    const files = Array.from(event.target.files || []);
-    if (files.length === 0) return;
-    setImageFiles((prev) => {
-      const next = [...prev, ...files];
-      if (next.length > MAX_IMAGE_COUNT) {
-        setHasHitImageLimit(true);
-      } else if (hasHitImageLimit) {
-        setHasHitImageLimit(false);
-      }
-      return next.slice(0, MAX_IMAGE_COUNT);
-    });
-    event.target.value = '';
-  };
-
-  const handleRemoveImage = (index) => {
-    setImageFiles((prev) => {
-      const next = prev.filter((_, idx) => idx !== index);
-      if (next.length < MAX_IMAGE_COUNT && hasHitImageLimit) {
-        setHasHitImageLimit(false);
-      }
-      return next;
-    });
-  };
-
-  const handleClearImages = () => {
-    setImageFiles([]);
-    setHasHitImageLimit(false);
->>>>>>> 1ec15891
   };
 
   const handleNext = () => setActiveStep((prev) => prev + 1);
@@ -234,7 +106,6 @@
   const propertyTypes = ['Commercial', 'Residential', 'Retail', 'Industrial', 'Mixed Use'];
 
   return (
-<<<<<<< HEAD
     <Box>
       <Stack direction="row" justifyContent="space-between" sx={{ mb: 4 }}>
         <Typography variant="h4" sx={{ fontWeight: 700 }}>Add New Property</Typography>
@@ -305,222 +176,4 @@
                 <TextField
                   fullWidth
                   select
-                  label="Property
-=======
-    <Box sx={{ p: { xs: 2, md: 4 }, maxWidth: '900px', margin: '0 auto' }}>
-      <Stack spacing={3}>
-        <Box>
-          <Typography variant="h4" sx={{ fontWeight: 700, mb: 1 }}>
-            Add New Property
-          </Typography>
-          <Typography color="text.secondary">
-            Provide the key details of the property and upload photos to help your team identify it quickly.
-          </Typography>
-        </Box>
-
-        <Card sx={{ borderRadius: 3, boxShadow: 3 }}>
-          <CardContent sx={{ p: { xs: 3, md: 4 } }}>
-            <form onSubmit={handleSubmit(onSubmit)}>
-              <Stack spacing={4}>
-                <Grid container spacing={2}>
-                  <Grid item xs={12} md={6}>
-                    <TextField
-                      label="Property name"
-                      placeholder="e.g. Riverside Apartments"
-                      {...register('name', {
-                        required: 'Name is required',
-                        validate: (value) => value?.trim().length > 0 || 'Name is required',
-                      })}
-                      error={!!errors.name}
-                      helperText={errors.name?.message}
-                      fullWidth
-                    />
-                  </Grid>
-                  <Grid item xs={12} md={6}>
-                    <TextField
-                      label="Property type"
-                      select
-                      fullWidth
-                      defaultValue=""
-                      {...register('type')}
-                    >
-                      <MenuItem value="">Select type</MenuItem>
-                      <MenuItem value="Residential">Residential</MenuItem>
-                      <MenuItem value="Commercial">Commercial</MenuItem>
-                      <MenuItem value="Industrial">Industrial</MenuItem>
-                      <MenuItem value="Mixed use">Mixed use</MenuItem>
-                    </TextField>
-                  </Grid>
-                  <Grid item xs={12} md={6}>
-                    <TextField
-                      label="Status"
-                      select
-                      fullWidth
-                      defaultValue="Active"
-                      {...register('status')}
-                    >
-                      <MenuItem value="Active">Active</MenuItem>
-                      <MenuItem value="Inactive">Inactive</MenuItem>
-                    </TextField>
-                  </Grid>
-                  <Grid item xs={12} md={6}>
-                    <TextField
-                      label="Street address"
-                      placeholder="123 Example Street"
-                      {...register('address')}
-                      fullWidth
-                    />
-                  </Grid>
-                  <Grid item xs={12} md={4}>
-                    <TextField
-                      label="City"
-                      {...register('city')}
-                      fullWidth
-                    />
-                  </Grid>
-                  <Grid item xs={12} md={4}>
-                    <TextField
-                      label="Postcode"
-                      {...register('postcode')}
-                      fullWidth
-                    />
-                  </Grid>
-                  <Grid item xs={12} md={4}>
-                    <TextField
-                      label="Country"
-                      {...register('country')}
-                      fullWidth
-                    />
-                  </Grid>
-                </Grid>
-
-                <Stack spacing={2}>
-                  <Box>
-                    <Typography variant="subtitle1" sx={{ fontWeight: 600 }}>
-                      Photos
-                    </Typography>
-                    <Typography variant="body2" color="text.secondary">
-                      Upload JPEG or PNG images (max {MAX_IMAGE_COUNT} files).
-                    </Typography>
-                  </Box>
-                  <Stack direction={{ xs: 'column', sm: 'row' }} spacing={1} alignItems={{ xs: 'flex-start', sm: 'center' }}>
-                    <Button variant="contained" component="label">
-                      Upload images
-                      <input
-                        type="file"
-                        hidden
-                        multiple
-                        onChange={handleImageChange}
-                        accept="image/*"
-                      />
-                    </Button>
-                    {imageFiles.length > 0 && (
-                      <Button variant="text" color="inherit" onClick={handleClearImages}>
-                        Clear selection
-                      </Button>
-                    )}
-                    <Typography variant="body2" color="text.secondary">
-                      {imageFiles.length === 0
-                        ? 'No files selected'
-                        : `${imageFiles.length} file${imageFiles.length === 1 ? '' : 's'} ready to upload`}
-                    </Typography>
-                  </Stack>
-                  {previewImages.length === 0 ? (
-                    <Typography color="text.secondary">
-                      Add up to {MAX_IMAGE_COUNT} photos to showcase the property.
-                    </Typography>
-                  ) : (
-                    <Grid container spacing={2}>
-                      {previewImages.map(({ file, url }, index) => (
-                        <Grid item xs={12} sm={6} md={4} key={`${file.name}-${index}`}>
-                          <Box
-                            sx={{
-                              position: 'relative',
-                              borderRadius: 2,
-                              overflow: 'hidden',
-                              height: 180,
-                              boxShadow: 1,
-                            }}
-                          >
-                            <Box
-                              component="img"
-                              src={url}
-                              alt={file.name}
-                              sx={{ width: '100%', height: '100%', objectFit: 'cover' }}
-                            />
-                            <IconButton
-                              size="small"
-                              onClick={() => handleRemoveImage(index)}
-                              sx={{
-                                position: 'absolute',
-                                top: 8,
-                                right: 8,
-                                backgroundColor: 'rgba(0,0,0,0.55)',
-                                color: '#fff',
-                                '&:hover': { backgroundColor: 'rgba(0,0,0,0.7)' },
-                              }}
-                              aria-label={`Remove ${file.name}`}
-                            >
-                              <Close fontSize="small" />
-                            </IconButton>
-                            <Box
-                              sx={{
-                                position: 'absolute',
-                                left: 0,
-                                right: 0,
-                                bottom: 0,
-                                background: 'linear-gradient(180deg, rgba(0,0,0,0) 0%, rgba(0,0,0,0.65) 100%)',
-                                color: '#fff',
-                                px: 1.5,
-                                py: 1,
-                              }}
-                            >
-                              <Typography
-                                variant="caption"
-                                sx={{ display: 'block', whiteSpace: 'nowrap', overflow: 'hidden', textOverflow: 'ellipsis' }}
-                              >
-                                {file.name}
-                              </Typography>
-                            </Box>
-                          </Box>
-                        </Grid>
-                      ))}
-                    </Grid>
-                  )}
-                  {hasHitImageLimit && (
-                    <Alert severity="info" variant="outlined">
-                      Only the first {MAX_IMAGE_COUNT} images will be uploaded.
-                    </Alert>
-                  )}
-                </Stack>
-
-                {addPropertyMutation.isError && (
-                  <Alert severity="error">
-                    {addPropertyMutation.error?.message || 'Failed to add property. Please check the details and try again.'}
-                  </Alert>
-                )}
-
-                <Stack direction={{ xs: 'column', sm: 'row' }} spacing={2} justifyContent="flex-end">
-                  <Button
-                    type="submit"
-                    variant="contained"
-                    disabled={addPropertyMutation.isPending}
-                    sx={{ minWidth: 160 }}
-                  >
-                    {addPropertyMutation.isPending ? 'Adding property...' : 'Create property'}
-                  </Button>
-                  <Button variant="outlined" color="inherit" onClick={() => navigate('/properties')} sx={{ minWidth: 160 }}>
-                    Cancel
-                  </Button>
-                </Stack>
-              </Stack>
-            </form>
-          </CardContent>
-        </Card>
-      </Stack>
-    </Box>
-  );
-};
-
-export default AddPropertyPage;
->>>>>>> 1ec15891
+                  label="Property