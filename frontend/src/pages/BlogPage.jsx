--- conflicted
+++ resolved
@@ -155,15 +155,9 @@
       {/* Hero Section */}
       <Box
         sx={{
-<<<<<<< HEAD
           background:
             'radial-gradient(circle at top left, rgba(249, 115, 22, 0.15), transparent 55%), radial-gradient(circle at top right, rgba(185, 28, 28, 0.12), transparent 50%), #ffffff',
           pt: { xs: 6, md: 8 },
-=======
-          background: 'linear-gradient(180deg, #ffffff 0%, #f1f5f9 100%)',
-          borderBottom: '1px solid rgba(148, 163, 184, 0.2)',
-          pt: { xs: 10, md: 12 },
->>>>>>> b95c4562
           pb: 6
         }}
       >
