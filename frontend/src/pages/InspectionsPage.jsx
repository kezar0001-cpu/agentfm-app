<<<<<<< HEAD
import express from 'express';
import { z } from 'zod';
import validate from '../middleware/validate.js';
import jwt from 'jsonwebtoken';
import { prisma } from '../config/prismaClient.js';
import { listInspections, scheduleInspection } from '../data/memoryStore.js';

const router = express.Router();

// Middleware to verify JWT token
const requireAuth = async (req, res, next) => {
  try {
    const authHeader = req.headers.authorization;
    if (!authHeader || !authHeader.startsWith('Bearer ')) {
      return res.status(401).json({ success: false, message: 'No token provided' });
    }

    const token = authHeader.split(' ')[1];
    const decoded = jwt.verify(token, process.env.JWT_SECRET || 'your-secret-key');

    const user = await prisma.user.findUnique({
      where: { id: decoded.id },
      include: { org: true }
    });

    if (!user) {
      return res.status(401).json({ success: false, message: 'User not found' });
    }

    req.user = user;
    next();
  } catch (error) {
    return res.status(401).json({ success: false, message: 'Invalid token' });
  }
};

const inspectionSchema = z.object({
  propertyId: z.string().min(1),
  unitId: z.string().optional(),
  inspector: z.string().min(1),
  scheduledAt: z
    .string()
    .refine((value) => !Number.isNaN(Date.parse(value)), {
      message: 'scheduledAt must be a valid ISO date string',
    }),
});

router.get('/', requireAuth, (req, res) => {
  const { propertyId, status } = req.query;
  const inspections = listInspections(req.user.orgId, { propertyId, status });
  res.json(inspections);
});

router.post('/', requireAuth, validate(inspectionSchema), (req, res) => {
  const result = scheduleInspection(req.user.orgId, req.body);
  if (result instanceof Error) {
    const status = result.code === 'NOT_FOUND' ? 404 : 400;
    return res.status(status).json({ error: result.message });
  }
  res.status(201).json(result);
});

export default router;
=======
import React, { useEffect, useMemo, useState } from 'react';
import { useLocation, useNavigate } from 'react-router-dom';
import {
  Alert,
  Autocomplete,
  Box,
  Button,
  Card,
  CardContent,
  Chip,
  Container,
  Dialog,
  Divider,
  Grid,
  IconButton,
  InputAdornment,
  MenuItem,
  Stack,
  Tab,
  Table,
  TableBody,
  TableCell,
  TableHead,
  TablePagination,
  TableRow,
  TableSortLabel,
  Tabs,
  TextField,
  Tooltip,
  Typography,
  useMediaQuery,
  useTheme,
} from '@mui/material';
import {
  Add as AddIcon,
  BarChart as BarChartIcon,
  CalendarToday as CalendarTodayIcon,
  Edit as EditIcon,
  FilterList as FilterListIcon,
  Search as SearchIcon,
  Visibility as VisibilityIcon,
  ViewList as ViewListIcon,
} from '@mui/icons-material';
import { useQuery, useQueryClient } from '@tanstack/react-query';

import { apiClient } from '../api/client';
import DataState from '../components/DataState';
import InspectionForm from '../components/InspectionForm';
import InspectionCalendarBoard from '../components/InspectionCalendarBoard';
import InspectionAnalytics from '../components/InspectionAnalytics';
import useOfflineCache from '../hooks/useOfflineCache';
import ensureArray from '../utils/ensureArray';
import { useCurrentUser } from '../context/UserContext.jsx';

const VIEW_TABS = [
  { value: 'list', label: 'List', icon: <ViewListIcon fontSize="small" /> },
  { value: 'calendar', label: 'Calendar', icon: <CalendarTodayIcon fontSize="small" /> },
  { value: 'analytics', label: 'Analytics', icon: <BarChartIcon fontSize="small" /> },
];

const SORT_FIELD_MAP = {
  title: 'title',
  scheduledDate: 'scheduledDate',
  status: 'status',
  createdAt: 'createdAt',
};

const STATUS_OPTIONS = [
  { value: 'SCHEDULED', label: 'Scheduled' },
  { value: 'IN_PROGRESS', label: 'In progress' },
  { value: 'COMPLETED', label: 'Completed' },
  { value: 'CANCELLED', label: 'Cancelled' },
];

function buildQueryParams(filters, pagination, sort) {
  return {
    page: pagination.page + 1,
    pageSize: pagination.pageSize,
    sortBy: SORT_FIELD_MAP[sort.field] || 'scheduledDate',
    sortOrder: sort.direction,
    search: filters.search || undefined,
    propertyId: filters.propertyId || undefined,
    unitId: filters.unitId || undefined,
    inspectorId: filters.inspectorId || undefined,
    status: filters.status.length ? filters.status.join(',') : undefined,
    tags: filters.tags.length ? filters.tags.join(',') : undefined,
    dateFrom: filters.dateFrom || undefined,
    dateTo: filters.dateTo || undefined,
  };
}

function getStartOfWeek(date = new Date()) {
  const day = new Date(date);
  const diff = day.getDay() === 0 ? -6 : 1 - day.getDay();
  day.setDate(day.getDate() + diff);
  day.setHours(0, 0, 0, 0);
  return day;
}

const InspectionsPage = () => {
  const navigate = useNavigate();
  const location = useLocation();
  const queryClient = useQueryClient();
  const theme = useTheme();
  const { user } = useCurrentUser();
  const isMobile = useMediaQuery(theme.breakpoints.down('md'));

  const [view, setView] = useState('list');
  const [openDialog, setOpenDialog] = useState(false);
  const [selectedInspection, setSelectedInspection] = useState(null);
  const [filters, setFilters] = useState({
    search: '',
    status: [],
    propertyId: '',
    unitId: '',
    inspectorId: '',
    dateFrom: '',
    dateTo: '',
    tags: [],
  });
  const [pagination, setPagination] = useState({ page: 0, pageSize: 12 });
  const [sort, setSort] = useState({ field: 'scheduledDate', direction: 'asc' });
  const [calendarStart, setCalendarStart] = useState(() => getStartOfWeek());

  const params = useMemo(() => buildQueryParams(filters, pagination, sort), [filters, pagination, sort]);

  const {
    data: inspectionsResponse,
    isLoading,
    isFetching,
    error,
    refetch,
  } = useQuery({
    queryKey: ['inspections', params],
    queryFn: async () => {
      const response = await apiClient.get('/inspections', { params });
      return response.data;
    },
    keepPreviousData: true,
  });

  const offline = useOfflineCache('inspections:list', inspectionsResponse, { enabled: !isFetching });

  const inspections = inspectionsResponse?.data?.items || offline.cached?.data?.items || [];
  const paginationInfo = inspectionsResponse?.data?.pagination || offline.cached?.data?.pagination || {
    page: pagination.page + 1,
    pageSize: pagination.pageSize,
    total: inspections.length,
    totalPages: 1,
  };
  const summary = inspectionsResponse?.summary || offline.cached?.summary || {};

  const { data: properties = [] } = useQuery({
    queryKey: ['properties-list'],
    queryFn: async () => {
      const response = await apiClient.get('/properties');
      return ensureArray(response.data, ['properties', 'data', 'items', 'results']);
    },
  });

  const { data: units = [] } = useQuery({
    queryKey: ['units', filters.propertyId],
    queryFn: async () => {
      if (!filters.propertyId) return [];
      const response = await apiClient.get('/units', { params: { propertyId: filters.propertyId } });
      return ensureArray(response.data, ['units', 'data', 'items', 'results']);
    },
    enabled: Boolean(filters.propertyId),
  });

  const { data: inspectorsData = { inspectors: [] } } = useQuery({
    queryKey: ['inspections', 'inspectors'],
    queryFn: async () => {
      const response = await apiClient.get('/inspections/inspectors');
      return response.data;
    },
  });

  const { data: tagData = { tags: [] } } = useQuery({
    queryKey: ['inspections', 'tags'],
    queryFn: async () => {
      const response = await apiClient.get('/inspections/tags');
      return response.data;
    },
  });

  const calendarParams = useMemo(() => {
    const end = new Date(calendarStart);
    end.setDate(calendarStart.getDate() + 6);
    return {
      ...params,
      start: calendarStart.toISOString(),
      end: end.toISOString(),
    };
  }, [calendarStart, params]);

  const {
    data: calendarData,
    isFetching: calendarLoading,
  } = useQuery({
    queryKey: ['inspections', 'calendar', calendarParams],
    queryFn: async () => {
      const response = await apiClient.get('/inspections/calendar', { params: calendarParams });
      return response.data;
    },
    enabled: view === 'calendar',
  });

  const { data: analyticsData, isFetching: analyticsLoading } = useQuery({
    queryKey: ['inspections', 'analytics', params],
    queryFn: async () => {
      const response = await apiClient.get('/inspections/analytics', { params });
      return response.data;
    },
    enabled: view === 'analytics',
  });

  useEffect(() => {
    if (location.state?.openCreateDialog) {
      setSelectedInspection(null);
      setOpenDialog(true);
      navigate(location.pathname, { replace: true });
    }
  }, [location.pathname, location.state, navigate]);

  const handleFilterChange = (field, value) => {
    setFilters((prev) => ({
      ...prev,
      [field]: value,
      ...(field === 'propertyId' ? { unitId: '' } : {}),
    }));
    setPagination((prev) => ({ ...prev, page: 0 }));
  };

  const handleSort = (field) => {
    setSort((prev) => {
      if (prev.field === field) {
        return { field, direction: prev.direction === 'asc' ? 'desc' : 'asc' };
      }
      return { field, direction: 'asc' };
    });
  };

  const handlePageChange = (_event, newPage) => {
    setPagination((prev) => ({ ...prev, page: newPage }));
  };

  const handlePageSizeChange = (event) => {
    const newSize = parseInt(event.target.value, 10);
    setPagination({ page: 0, pageSize: newSize });
  };

  const handleCreate = () => {
    setSelectedInspection(null);
    setOpenDialog(true);
  };

  const handleEdit = (inspection) => {
    setSelectedInspection(inspection);
    setOpenDialog(true);
  };

  const handleCloseDialog = () => {
    setOpenDialog(false);
    setSelectedInspection(null);
  };

  const handleSuccess = () => {
    queryClient.invalidateQueries(['inspections']);
    handleCloseDialog();
  };

  const handleView = (id) => {
    navigate(`/inspections/${id}`);
  };

  const handleCalendarRangeChange = (offset) => {
    const next = new Date(calendarStart);
    next.setDate(calendarStart.getDate() + offset);
    setCalendarStart(getStartOfWeek(next));
  };

  const handleReschedule = async (inspectionId, date) => {
    try {
      const iso = new Date(date);
      iso.setHours(10, 0, 0, 0);
      await apiClient.patch(`/inspections/${inspectionId}/schedule`, {
        scheduledDate: iso.toISOString(),
      });
      queryClient.invalidateQueries(['inspections']);
      queryClient.invalidateQueries(['inspections', 'calendar']);
    } catch (err) {
      console.error('Failed to reschedule inspection', err);
    }
  };

  const visibleInspections = useMemo(() => inspections, [inspections]);

  const renderTable = () => {
    if (!visibleInspections.length) {
      return (
        <DataState
          type="empty"
          message="No inspections found"
          action={
            <Button variant="contained" startIcon={<AddIcon />} onClick={handleCreate}>
              Schedule first inspection
            </Button>
          }
        />
      );
    }

    if (isMobile) {
      return (
        <Stack spacing={2}>
          {visibleInspections.map((inspection) => (
            <Card key={inspection.id} variant="outlined">
              <CardContent>
                <Stack spacing={1.5}>
                  <Box>
                    <Typography variant="h6">{inspection.title}</Typography>
                    <Stack direction="row" spacing={1} flexWrap="wrap">
                      <Chip size="small" label={inspection.status?.replace('_', ' ') || 'Scheduled'} />
                      {inspection.type && <Chip size="small" label={inspection.type} variant="outlined" />}
                    </Stack>
                  </Box>
                  <Box>
                    <Typography variant="caption" color="text.secondary">
                      Scheduled
                    </Typography>
                    <Typography variant="body2">
                      {inspection.scheduledDate ? new Date(inspection.scheduledDate).toLocaleString() : 'TBD'}
                    </Typography>
                  </Box>
                  {inspection.property && (
                    <Box>
                      <Typography variant="caption" color="text.secondary">
                        Property
                      </Typography>
                      <Typography variant="body2">{inspection.property?.name}</Typography>
                    </Box>
                  )}
                  {inspection.assignedTo && (
                    <Box>
                      <Typography variant="caption" color="text.secondary">
                        Inspector
                      </Typography>
                      <Typography variant="body2">
                        {inspection.assignedTo.firstName} {inspection.assignedTo.lastName}
                      </Typography>
                    </Box>
                  )}
                  {!!(inspection.tags?.length) && (
                    <Stack direction="row" spacing={1} flexWrap="wrap">
                      {inspection.tags.map((tag) => (
                        <Chip key={tag} size="small" label={tag} variant="outlined" />
                      ))}
                    </Stack>
                  )}
                </Stack>
              </CardContent>
              <Divider />
              <Box sx={{ p: 1.5, display: 'flex', justifyContent: 'flex-end', gap: 1 }}>
                <Tooltip title="View details">
                  <IconButton onClick={() => handleView(inspection.id)}>
                    <VisibilityIcon />
                  </IconButton>
                </Tooltip>
                {inspection.status !== 'COMPLETED' && (user?.role === 'PROPERTY_MANAGER' || user?.role === 'TECHNICIAN') && (
                  <Tooltip title="Edit inspection">
                    <IconButton onClick={() => handleEdit(inspection)}>
                      <EditIcon />
                    </IconButton>
                  </Tooltip>
                )}
              </Box>
            </Card>
          ))}
        </Stack>
      );
    }

    return (
      <Card variant="outlined">
        <Table>
          <TableHead>
            <TableRow>
              <TableCell sortDirection={sort.field === 'title' ? sort.direction : false}>
                <TableSortLabel
                  active={sort.field === 'title'}
                  direction={sort.field === 'title' ? sort.direction : 'asc'}
                  onClick={() => handleSort('title')}
                >
                  Title
                </TableSortLabel>
              </TableCell>
              <TableCell>Status</TableCell>
              <TableCell sortDirection={sort.field === 'scheduledDate' ? sort.direction : false}>
                <TableSortLabel
                  active={sort.field === 'scheduledDate'}
                  direction={sort.field === 'scheduledDate' ? sort.direction : 'asc'}
                  onClick={() => handleSort('scheduledDate')}
                >
                  Scheduled
                </TableSortLabel>
              </TableCell>
              <TableCell>Property</TableCell>
              <TableCell>Inspector</TableCell>
              <TableCell>Tags</TableCell>
              <TableCell align="right">Actions</TableCell>
            </TableRow>
          </TableHead>
          <TableBody>
            {visibleInspections.map((inspection) => (
              <TableRow key={inspection.id} hover>
                <TableCell>
                  <Typography variant="subtitle2">{inspection.title}</Typography>
                  <Typography variant="caption" color="text.secondary">
                    {inspection.type}
                  </Typography>
                </TableCell>
                <TableCell>
                  <Chip size="small" label={inspection.status?.replace('_', ' ') || 'Scheduled'} />
                </TableCell>
                <TableCell>
                  {inspection.scheduledDate ? new Date(inspection.scheduledDate).toLocaleString() : 'TBD'}
                </TableCell>
                <TableCell>{inspection.property?.name || '—'}</TableCell>
                <TableCell>
                  {inspection.assignedTo ? `${inspection.assignedTo.firstName} ${inspection.assignedTo.lastName}` : 'Unassigned'}
                </TableCell>
                <TableCell>
                  <Stack direction="row" spacing={1} flexWrap="wrap">
                    {(inspection.tags || []).map((tag) => (
                      <Chip key={tag} size="small" label={tag} variant="outlined" />
                    ))}
                  </Stack>
                </TableCell>
                <TableCell align="right">
                  <Tooltip title="View details">
                    <IconButton onClick={() => handleView(inspection.id)}>
                      <VisibilityIcon />
                    </IconButton>
                  </Tooltip>
                  {inspection.status !== 'COMPLETED' && (user?.role === 'PROPERTY_MANAGER' || user?.role === 'TECHNICIAN') && (
                    <Tooltip title="Edit inspection">
                      <IconButton onClick={() => handleEdit(inspection)}>
                        <EditIcon />
                      </IconButton>
                    </Tooltip>
                  )}
                </TableCell>
              </TableRow>
            ))}
          </TableBody>
        </Table>
        <TablePagination
          component="div"
          rowsPerPageOptions={[10, 12, 24, 50]}
          count={paginationInfo.total}
          rowsPerPage={pagination.pageSize}
          page={pagination.page}
          onPageChange={handlePageChange}
          onRowsPerPageChange={handlePageSizeChange}
        />
      </Card>
    );
  };

  return (
    <Container maxWidth="xl" sx={{ mt: 4, mb: 4 }}>
      <Box sx={{ mb: 4, display: 'flex', flexDirection: { xs: 'column', sm: 'row' }, gap: 2, alignItems: { sm: 'center' }, justifyContent: 'space-between' }}>
        <Box>
          <Typography variant="h4">Inspections</Typography>
          <Typography variant="body2" color="text.secondary">
            Schedule, track, and analyse on-site inspections
          </Typography>
        </Box>
        <Button variant="contained" startIcon={<AddIcon />} onClick={handleCreate}>
          Schedule inspection
        </Button>
      </Box>

      {!offline.isOnline && (
        <Alert severity="warning" sx={{ mb: 3 }}>
          You are viewing offline data. Some actions are disabled until you reconnect.
        </Alert>
      )}

      <Card variant="outlined" sx={{ mb: 3 }}>
        <CardContent>
          <Stack spacing={2}>
            <Grid container spacing={2} alignItems="center">
              <Grid item xs={12} md={4}>
                <TextField
                  fullWidth
                  size="small"
                  label="Search"
                  value={filters.search}
                  onChange={(event) => handleFilterChange('search', event.target.value)}
                  placeholder="Search by title, notes, or findings"
                  InputProps={{
                    startAdornment: (
                      <InputAdornment position="start">
                        <SearchIcon fontSize="small" />
                      </InputAdornment>
                    ),
                  }}
                />
              </Grid>
              <Grid item xs={12} md={2}>
                <TextField
                  select
                  fullWidth
                  size="small"
                  label="Property"
                  value={filters.propertyId}
                  onChange={(event) => handleFilterChange('propertyId', event.target.value)}
                >
                  <MenuItem value="">All properties</MenuItem>
                  {properties.map((property) => (
                    <MenuItem key={property.id} value={property.id}>
                      {property.name}
                    </MenuItem>
                  ))}
                </TextField>
              </Grid>
              <Grid item xs={12} md={2}>
                <TextField
                  select
                  fullWidth
                  size="small"
                  label="Unit"
                  value={filters.unitId}
                  onChange={(event) => handleFilterChange('unitId', event.target.value)}
                  disabled={!filters.propertyId}
                >
                  <MenuItem value="">All units</MenuItem>
                  {units.map((unit) => (
                    <MenuItem key={unit.id} value={unit.id}>
                      Unit {unit.unitNumber}
                    </MenuItem>
                  ))}
                </TextField>
              </Grid>
              <Grid item xs={12} md={2}>
                <TextField
                  select
                  fullWidth
                  size="small"
                  label="Status"
                  SelectProps={{ multiple: true, renderValue: (selected) => (selected.length ? selected.join(', ') : 'All statuses') }}
                  value={filters.status}
                  onChange={(event) => {
                    const value = event.target.value;
                    handleFilterChange('status', typeof value === 'string' ? value.split(',') : value);
                  }}
                >
                  {STATUS_OPTIONS.map((option) => (
                    <MenuItem key={option.value} value={option.value}>
                      {option.label}
                    </MenuItem>
                  ))}
                </TextField>
              </Grid>
              <Grid item xs={12} md={2}>
                <Autocomplete
                  size="small"
                  options={inspectorsData.inspectors}
                  getOptionLabel={(option) => `${option.firstName} ${option.lastName}`}
                  value={inspectorsData.inspectors.find((inspector) => inspector.id === filters.inspectorId) || null}
                  onChange={(_event, value) => handleFilterChange('inspectorId', value?.id || '')}
                  renderInput={(params) => <TextField {...params} label="Inspector" />}
                />
              </Grid>
              <Grid item xs={12} md={2}>
                <TextField
                  type="date"
                  size="small"
                  fullWidth
                  label="From"
                  value={filters.dateFrom}
                  onChange={(event) => handleFilterChange('dateFrom', event.target.value)}
                  InputLabelProps={{ shrink: true }}
                />
              </Grid>
              <Grid item xs={12} md={2}>
                <TextField
                  type="date"
                  size="small"
                  fullWidth
                  label="To"
                  value={filters.dateTo}
                  onChange={(event) => handleFilterChange('dateTo', event.target.value)}
                  InputLabelProps={{ shrink: true }}
                />
              </Grid>
              <Grid item xs={12} md={4}>
                <Autocomplete
                  multiple
                  size="small"
                  options={tagData.tags || []}
                  value={filters.tags}
                  onChange={(_event, value) => handleFilterChange('tags', value)}
                  renderTags={(value, getTagProps) =>
                    value.map((option, index) => <Chip {...getTagProps({ index })} label={option} key={option} size="small" />)
                  }
                  renderInput={(params) => (
                    <TextField
                      {...params}
                      label="Tags"
                      placeholder="Filter by tag"
                      InputProps={{
                        ...params.InputProps,
                        endAdornment: (
                          <InputAdornment position="end">
                            <FilterListIcon fontSize="small" />
                          </InputAdornment>
                        ),
                      }}
                    />
                  )}
                />
              </Grid>
            </Grid>
            <Divider />
            <Box>
              <Typography variant="caption" color="text.secondary">
                {Object.keys(summary).length ?
                  `${summary.SCHEDULED || 0} scheduled • ${summary.IN_PROGRESS || 0} in progress • ${summary.COMPLETED || 0} completed` :
                  'No inspections yet'}
              </Typography>
            </Box>
          </Stack>
        </CardContent>
      </Card>

      <Tabs
        value={view}
        onChange={(_event, value) => setView(value)}
        sx={{ mb: 3 }}
        variant="scrollable"
        allowScrollButtonsMobile
      >
        {VIEW_TABS.map((tab) => (
          <Tab
            key={tab.value}
            value={tab.value}
            label={
              <Stack direction="row" spacing={1} alignItems="center">
                {tab.icon}
                <span>{tab.label}</span>
              </Stack>
            }
          />
        ))}
      </Tabs>

      {view === 'list' && (
        <Box>
          {isLoading ? (
            <DataState type="loading" message="Loading inspections…" />
          ) : error ? (
            <DataState type="error" message="Failed to load inspections" onRetry={refetch} />
          ) : (
            renderTable()
          )}
        </Box>
      )}

      {view === 'calendar' && (
        <InspectionCalendarBoard
          startDate={calendarStart}
          events={calendarData?.events || []}
          onChangeRange={handleCalendarRangeChange}
          onMove={offline.isOnline ? handleReschedule : undefined}
          canDrag={offline.isOnline && (user?.role === 'PROPERTY_MANAGER' || user?.role === 'TECHNICIAN')}
          isLoading={calendarLoading}
        />
      )}

      {view === 'analytics' && (
        analyticsLoading && !analyticsData ? (
          <DataState type="loading" message="Loading analytics…" />
        ) : (
          <InspectionAnalytics metrics={analyticsData?.metrics} charts={analyticsData?.charts} />
        )
      )}

      <Dialog open={openDialog} onClose={handleCloseDialog} maxWidth="md" fullWidth>
        <InspectionForm inspection={selectedInspection} onSuccess={handleSuccess} onCancel={handleCloseDialog} />
      </Dialog>
    </Container>
  );
};

export default InspectionsPage;
>>>>>>> f803ac5b
<|MERGE_RESOLUTION|>--- conflicted
+++ resolved
@@ -1,318 +1,78 @@
-<<<<<<< HEAD
-import express from 'express';
-import { z } from 'zod';
-import validate from '../middleware/validate.js';
-import jwt from 'jsonwebtoken';
-import { prisma } from '../config/prismaClient.js';
-import { listInspections, scheduleInspection } from '../data/memoryStore.js';
-
-const router = express.Router();
-
-// Middleware to verify JWT token
-const requireAuth = async (req, res, next) => {
-  try {
-    const authHeader = req.headers.authorization;
-    if (!authHeader || !authHeader.startsWith('Bearer ')) {
-      return res.status(401).json({ success: false, message: 'No token provided' });
-    }
-
-    const token = authHeader.split(' ')[1];
-    const decoded = jwt.verify(token, process.env.JWT_SECRET || 'your-secret-key');
-
-    const user = await prisma.user.findUnique({
-      where: { id: decoded.id },
-      include: { org: true }
-    });
-
-    if (!user) {
-      return res.status(401).json({ success: false, message: 'User not found' });
-    }
-
-    req.user = user;
-    next();
-  } catch (error) {
-    return res.status(401).json({ success: false, message: 'Invalid token' });
-  }
-};
-
-const inspectionSchema = z.object({
-  propertyId: z.string().min(1),
-  unitId: z.string().optional(),
-  inspector: z.string().min(1),
-  scheduledAt: z
-    .string()
-    .refine((value) => !Number.isNaN(Date.parse(value)), {
-      message: 'scheduledAt must be a valid ISO date string',
-    }),
-});
-
-router.get('/', requireAuth, (req, res) => {
-  const { propertyId, status } = req.query;
-  const inspections = listInspections(req.user.orgId, { propertyId, status });
-  res.json(inspections);
-});
-
-router.post('/', requireAuth, validate(inspectionSchema), (req, res) => {
-  const result = scheduleInspection(req.user.orgId, req.body);
-  if (result instanceof Error) {
-    const status = result.code === 'NOT_FOUND' ? 404 : 400;
-    return res.status(status).json({ error: result.message });
-  }
-  res.status(201).json(result);
-});
-
-export default router;
-=======
-import React, { useEffect, useMemo, useState } from 'react';
-import { useLocation, useNavigate } from 'react-router-dom';
+import React, { useState } from 'react';
+import { useNavigate } from 'react-router-dom';
 import {
-  Alert,
-  Autocomplete,
   Box,
+  Container,
+  Typography,
   Button,
   Card,
   CardContent,
+  Grid,
   Chip,
-  Container,
+  TextField,
+  MenuItem,
+  IconButton,
+  Stack,
   Dialog,
-  Divider,
-  Grid,
-  IconButton,
-  InputAdornment,
-  MenuItem,
-  Stack,
-  Tab,
-  Table,
-  TableBody,
-  TableCell,
-  TableHead,
-  TablePagination,
-  TableRow,
-  TableSortLabel,
-  Tabs,
-  TextField,
   Tooltip,
-  Typography,
-  useMediaQuery,
-  useTheme,
 } from '@mui/material';
 import {
   Add as AddIcon,
-  BarChart as BarChartIcon,
-  CalendarToday as CalendarTodayIcon,
+  Visibility as VisibilityIcon,
   Edit as EditIcon,
+  CheckCircle as CheckCircleIcon,
+  Schedule as ScheduleIcon,
+  PlayArrow as PlayArrowIcon,
   FilterList as FilterListIcon,
-  Search as SearchIcon,
-  Visibility as VisibilityIcon,
-  ViewList as ViewListIcon,
 } from '@mui/icons-material';
-import { useQuery, useQueryClient } from '@tanstack/react-query';
-
+import { useQuery } from '@tanstack/react-query';
 import { apiClient } from '../api/client';
 import DataState from '../components/DataState';
 import InspectionForm from '../components/InspectionForm';
-import InspectionCalendarBoard from '../components/InspectionCalendarBoard';
-import InspectionAnalytics from '../components/InspectionAnalytics';
-import useOfflineCache from '../hooks/useOfflineCache';
-import ensureArray from '../utils/ensureArray';
-import { useCurrentUser } from '../context/UserContext.jsx';
-
-const VIEW_TABS = [
-  { value: 'list', label: 'List', icon: <ViewListIcon fontSize="small" /> },
-  { value: 'calendar', label: 'Calendar', icon: <CalendarTodayIcon fontSize="small" /> },
-  { value: 'analytics', label: 'Analytics', icon: <BarChartIcon fontSize="small" /> },
-];
-
-const SORT_FIELD_MAP = {
-  title: 'title',
-  scheduledDate: 'scheduledDate',
-  status: 'status',
-  createdAt: 'createdAt',
-};
-
-const STATUS_OPTIONS = [
-  { value: 'SCHEDULED', label: 'Scheduled' },
-  { value: 'IN_PROGRESS', label: 'In progress' },
-  { value: 'COMPLETED', label: 'Completed' },
-  { value: 'CANCELLED', label: 'Cancelled' },
-];
-
-function buildQueryParams(filters, pagination, sort) {
-  return {
-    page: pagination.page + 1,
-    pageSize: pagination.pageSize,
-    sortBy: SORT_FIELD_MAP[sort.field] || 'scheduledDate',
-    sortOrder: sort.direction,
-    search: filters.search || undefined,
-    propertyId: filters.propertyId || undefined,
-    unitId: filters.unitId || undefined,
-    inspectorId: filters.inspectorId || undefined,
-    status: filters.status.length ? filters.status.join(',') : undefined,
-    tags: filters.tags.length ? filters.tags.join(',') : undefined,
-    dateFrom: filters.dateFrom || undefined,
-    dateTo: filters.dateTo || undefined,
-  };
-}
-
-function getStartOfWeek(date = new Date()) {
-  const day = new Date(date);
-  const diff = day.getDay() === 0 ? -6 : 1 - day.getDay();
-  day.setDate(day.getDate() + diff);
-  day.setHours(0, 0, 0, 0);
-  return day;
-}
 
 const InspectionsPage = () => {
   const navigate = useNavigate();
-  const location = useLocation();
-  const queryClient = useQueryClient();
-  const theme = useTheme();
-  const { user } = useCurrentUser();
-  const isMobile = useMediaQuery(theme.breakpoints.down('md'));
-
-  const [view, setView] = useState('list');
+  const [filters, setFilters] = useState({
+    status: '',
+    propertyId: '',
+    dateFrom: '',
+    dateTo: '',
+  });
   const [openDialog, setOpenDialog] = useState(false);
   const [selectedInspection, setSelectedInspection] = useState(null);
-  const [filters, setFilters] = useState({
-    search: '',
-    status: [],
-    propertyId: '',
-    unitId: '',
-    inspectorId: '',
-    dateFrom: '',
-    dateTo: '',
-    tags: [],
-  });
-  const [pagination, setPagination] = useState({ page: 0, pageSize: 12 });
-  const [sort, setSort] = useState({ field: 'scheduledDate', direction: 'asc' });
-  const [calendarStart, setCalendarStart] = useState(() => getStartOfWeek());
-
-  const params = useMemo(() => buildQueryParams(filters, pagination, sort), [filters, pagination, sort]);
-
+
+  // Build query params
+  const queryParams = new URLSearchParams();
+  if (filters.status) queryParams.append('status', filters.status);
+  if (filters.propertyId) queryParams.append('propertyId', filters.propertyId);
+  if (filters.dateFrom) queryParams.append('dateFrom', filters.dateFrom);
+  if (filters.dateTo) queryParams.append('dateTo', filters.dateTo);
+
+  // Fetch inspections
   const {
-    data: inspectionsResponse,
+    data: inspections,
     isLoading,
-    isFetching,
     error,
     refetch,
   } = useQuery({
-    queryKey: ['inspections', params],
+    queryKey: ['inspections', filters],
     queryFn: async () => {
-      const response = await apiClient.get('/inspections', { params });
+      const response = await apiClient.get(`/inspections?${queryParams.toString()}`);
       return response.data;
     },
-    keepPreviousData: true,
   });
 
-  const offline = useOfflineCache('inspections:list', inspectionsResponse, { enabled: !isFetching });
-
-  const inspections = inspectionsResponse?.data?.items || offline.cached?.data?.items || [];
-  const paginationInfo = inspectionsResponse?.data?.pagination || offline.cached?.data?.pagination || {
-    page: pagination.page + 1,
-    pageSize: pagination.pageSize,
-    total: inspections.length,
-    totalPages: 1,
-  };
-  const summary = inspectionsResponse?.summary || offline.cached?.summary || {};
-
-  const { data: properties = [] } = useQuery({
+  // Fetch properties for filter
+  const { data: properties } = useQuery({
     queryKey: ['properties-list'],
     queryFn: async () => {
       const response = await apiClient.get('/properties');
-      return ensureArray(response.data, ['properties', 'data', 'items', 'results']);
-    },
-  });
-
-  const { data: units = [] } = useQuery({
-    queryKey: ['units', filters.propertyId],
-    queryFn: async () => {
-      if (!filters.propertyId) return [];
-      const response = await apiClient.get('/units', { params: { propertyId: filters.propertyId } });
-      return ensureArray(response.data, ['units', 'data', 'items', 'results']);
-    },
-    enabled: Boolean(filters.propertyId),
-  });
-
-  const { data: inspectorsData = { inspectors: [] } } = useQuery({
-    queryKey: ['inspections', 'inspectors'],
-    queryFn: async () => {
-      const response = await apiClient.get('/inspections/inspectors');
       return response.data;
     },
   });
 
-  const { data: tagData = { tags: [] } } = useQuery({
-    queryKey: ['inspections', 'tags'],
-    queryFn: async () => {
-      const response = await apiClient.get('/inspections/tags');
-      return response.data;
-    },
-  });
-
-  const calendarParams = useMemo(() => {
-    const end = new Date(calendarStart);
-    end.setDate(calendarStart.getDate() + 6);
-    return {
-      ...params,
-      start: calendarStart.toISOString(),
-      end: end.toISOString(),
-    };
-  }, [calendarStart, params]);
-
-  const {
-    data: calendarData,
-    isFetching: calendarLoading,
-  } = useQuery({
-    queryKey: ['inspections', 'calendar', calendarParams],
-    queryFn: async () => {
-      const response = await apiClient.get('/inspections/calendar', { params: calendarParams });
-      return response.data;
-    },
-    enabled: view === 'calendar',
-  });
-
-  const { data: analyticsData, isFetching: analyticsLoading } = useQuery({
-    queryKey: ['inspections', 'analytics', params],
-    queryFn: async () => {
-      const response = await apiClient.get('/inspections/analytics', { params });
-      return response.data;
-    },
-    enabled: view === 'analytics',
-  });
-
-  useEffect(() => {
-    if (location.state?.openCreateDialog) {
-      setSelectedInspection(null);
-      setOpenDialog(true);
-      navigate(location.pathname, { replace: true });
-    }
-  }, [location.pathname, location.state, navigate]);
-
   const handleFilterChange = (field, value) => {
-    setFilters((prev) => ({
-      ...prev,
-      [field]: value,
-      ...(field === 'propertyId' ? { unitId: '' } : {}),
-    }));
-    setPagination((prev) => ({ ...prev, page: 0 }));
-  };
-
-  const handleSort = (field) => {
-    setSort((prev) => {
-      if (prev.field === field) {
-        return { field, direction: prev.direction === 'asc' ? 'desc' : 'asc' };
-      }
-      return { field, direction: 'asc' };
-    });
-  };
-
-  const handlePageChange = (_event, newPage) => {
-    setPagination((prev) => ({ ...prev, page: newPage }));
-  };
-
-  const handlePageSizeChange = (event) => {
-    const newSize = parseInt(event.target.value, 10);
-    setPagination({ page: 0, pageSize: newSize });
+    setFilters((prev) => ({ ...prev, [field]: value }));
   };
 
   const handleCreate = () => {
@@ -331,7 +91,7 @@
   };
 
   const handleSuccess = () => {
-    queryClient.invalidateQueries(['inspections']);
+    refetch();
     handleCloseDialog();
   };
 
@@ -339,426 +99,278 @@
     navigate(`/inspections/${id}`);
   };
 
-  const handleCalendarRangeChange = (offset) => {
-    const next = new Date(calendarStart);
-    next.setDate(calendarStart.getDate() + offset);
-    setCalendarStart(getStartOfWeek(next));
-  };
-
-  const handleReschedule = async (inspectionId, date) => {
-    try {
-      const iso = new Date(date);
-      iso.setHours(10, 0, 0, 0);
-      await apiClient.patch(`/inspections/${inspectionId}/schedule`, {
-        scheduledDate: iso.toISOString(),
-      });
-      queryClient.invalidateQueries(['inspections']);
-      queryClient.invalidateQueries(['inspections', 'calendar']);
-    } catch (err) {
-      console.error('Failed to reschedule inspection', err);
-    }
-  };
-
-  const visibleInspections = useMemo(() => inspections, [inspections]);
-
-  const renderTable = () => {
-    if (!visibleInspections.length) {
-      return (
+  const getStatusColor = (status) => {
+    const colors = {
+      SCHEDULED: 'default',
+      IN_PROGRESS: 'info',
+      COMPLETED: 'success',
+      CANCELLED: 'error',
+    };
+    return colors[status] || 'default';
+  };
+
+  const getStatusIcon = (status) => {
+    const icons = {
+      SCHEDULED: <ScheduleIcon fontSize="small" />,
+      IN_PROGRESS: <PlayArrowIcon fontSize="small" />,
+      COMPLETED: <CheckCircleIcon fontSize="small" />,
+    };
+    return icons[status];
+  };
+
+  if (isLoading) {
+    return (
+      <Container maxWidth="xl" sx={{ mt: 4, mb: 4 }}>
+        <DataState type="loading" message="Loading inspections..." />
+      </Container>
+    );
+  }
+
+  if (error) {
+    return (
+      <Container maxWidth="xl" sx={{ mt: 4, mb: 4 }}>
+        <DataState
+          type="error"
+          message="Failed to load inspections"
+          onRetry={refetch}
+        />
+      </Container>
+    );
+  }
+
+  return (
+    <Container maxWidth="xl" sx={{ mt: 4, mb: 4 }}>
+      {/* Header */}
+      <Box sx={{ mb: 4, display: 'flex', justifyContent: 'space-between', alignItems: 'center' }}>
+        <Box>
+          <Typography variant="h4" gutterBottom>
+            Inspections
+          </Typography>
+          <Typography variant="body2" color="text.secondary">
+            Schedule and manage property inspections
+          </Typography>
+        </Box>
+        <Button
+          variant="contained"
+          startIcon={<AddIcon />}
+          onClick={handleCreate}
+        >
+          Schedule Inspection
+        </Button>
+      </Box>
+
+      {/* Filters */}
+      <Card sx={{ mb: 3 }}>
+        <CardContent>
+          <Grid container spacing={2} alignItems="center">
+            <Grid item xs={12} sm={6} md={3}>
+              <TextField
+                select
+                fullWidth
+                label="Status"
+                value={filters.status}
+                onChange={(e) => handleFilterChange('status', e.target.value)}
+                size="small"
+              >
+                <MenuItem value="">All</MenuItem>
+                <MenuItem value="SCHEDULED">Scheduled</MenuItem>
+                <MenuItem value="IN_PROGRESS">In Progress</MenuItem>
+                <MenuItem value="COMPLETED">Completed</MenuItem>
+                <MenuItem value="CANCELLED">Cancelled</MenuItem>
+              </TextField>
+            </Grid>
+            <Grid item xs={12} sm={6} md={3}>
+              <TextField
+                select
+                fullWidth
+                label="Property"
+                value={filters.propertyId}
+                onChange={(e) => handleFilterChange('propertyId', e.target.value)}
+                size="small"
+              >
+                <MenuItem value="">All Properties</MenuItem>
+                {properties?.map((property) => (
+                  <MenuItem key={property.id} value={property.id}>
+                    {property.name}
+                  </MenuItem>
+                ))}
+              </TextField>
+            </Grid>
+            <Grid item xs={12} sm={6} md={3}>
+              <TextField
+                fullWidth
+                label="From Date"
+                type="date"
+                value={filters.dateFrom}
+                onChange={(e) => handleFilterChange('dateFrom', e.target.value)}
+                size="small"
+                InputLabelProps={{ shrink: true }}
+              />
+            </Grid>
+            <Grid item xs={12} sm={6} md={3}>
+              <TextField
+                fullWidth
+                label="To Date"
+                type="date"
+                value={filters.dateTo}
+                onChange={(e) => handleFilterChange('dateTo', e.target.value)}
+                size="small"
+                InputLabelProps={{ shrink: true }}
+              />
+            </Grid>
+          </Grid>
+        </CardContent>
+      </Card>
+
+      {/* Inspections List */}
+      {!inspections || inspections.length === 0 ? (
         <DataState
           type="empty"
           message="No inspections found"
           action={
-            <Button variant="contained" startIcon={<AddIcon />} onClick={handleCreate}>
-              Schedule first inspection
+            <Button
+              variant="contained"
+              startIcon={<AddIcon />}
+              onClick={handleCreate}
+            >
+              Schedule First Inspection
             </Button>
           }
         />
-      );
-    }
-
-    if (isMobile) {
-      return (
-        <Stack spacing={2}>
-          {visibleInspections.map((inspection) => (
-            <Card key={inspection.id} variant="outlined">
-              <CardContent>
-                <Stack spacing={1.5}>
-                  <Box>
-                    <Typography variant="h6">{inspection.title}</Typography>
-                    <Stack direction="row" spacing={1} flexWrap="wrap">
-                      <Chip size="small" label={inspection.status?.replace('_', ' ') || 'Scheduled'} />
-                      {inspection.type && <Chip size="small" label={inspection.type} variant="outlined" />}
-                    </Stack>
+      ) : (
+        <Grid container spacing={3}>
+          {inspections.map((inspection) => (
+            <Grid item xs={12} md={6} lg={4} key={inspection.id}>
+              <Card
+                sx={{
+                  height: '100%',
+                  display: 'flex',
+                  flexDirection: 'column',
+                  transition: 'transform 0.2s, box-shadow 0.2s',
+                  '&:hover': {
+                    transform: 'translateY(-4px)',
+                    boxShadow: 4,
+                  },
+                }}
+              >
+                <CardContent sx={{ flexGrow: 1 }}>
+                  <Box sx={{ display: 'flex', justifyContent: 'space-between', alignItems: 'flex-start', mb: 2 }}>
+                    <Box sx={{ flex: 1 }}>
+                      <Typography variant="h6" gutterBottom>
+                        {inspection.title}
+                      </Typography>
+                      <Chip
+                        icon={getStatusIcon(inspection.status)}
+                        label={inspection.status.replace('_', ' ')}
+                        color={getStatusColor(inspection.status)}
+                        size="small"
+                        sx={{ mb: 1 }}
+                      />
+                    </Box>
+                    <Chip
+                      label={inspection.type}
+                      size="small"
+                      variant="outlined"
+                    />
                   </Box>
-                  <Box>
-                    <Typography variant="caption" color="text.secondary">
-                      Scheduled
-                    </Typography>
-                    <Typography variant="body2">
-                      {inspection.scheduledDate ? new Date(inspection.scheduledDate).toLocaleString() : 'TBD'}
-                    </Typography>
-                  </Box>
-                  {inspection.property && (
+
+                  <Stack spacing={1}>
                     <Box>
                       <Typography variant="caption" color="text.secondary">
                         Property
                       </Typography>
-                      <Typography variant="body2">{inspection.property?.name}</Typography>
+                      <Typography variant="body2">
+                        {inspection.property?.name || 'N/A'}
+                      </Typography>
                     </Box>
-                  )}
-                  {inspection.assignedTo && (
+
+                    {inspection.unit && (
+                      <Box>
+                        <Typography variant="caption" color="text.secondary">
+                          Unit
+                        </Typography>
+                        <Typography variant="body2">
+                          Unit {inspection.unit.unitNumber}
+                        </Typography>
+                      </Box>
+                    )}
+
                     <Box>
                       <Typography variant="caption" color="text.secondary">
-                        Inspector
+                        Scheduled Date
                       </Typography>
                       <Typography variant="body2">
-                        {inspection.assignedTo.firstName} {inspection.assignedTo.lastName}
+                        {new Date(inspection.scheduledDate).toLocaleString()}
                       </Typography>
                     </Box>
-                  )}
-                  {!!(inspection.tags?.length) && (
-                    <Stack direction="row" spacing={1} flexWrap="wrap">
-                      {inspection.tags.map((tag) => (
-                        <Chip key={tag} size="small" label={tag} variant="outlined" />
-                      ))}
-                    </Stack>
-                  )}
-                </Stack>
-              </CardContent>
-              <Divider />
-              <Box sx={{ p: 1.5, display: 'flex', justifyContent: 'flex-end', gap: 1 }}>
-                <Tooltip title="View details">
-                  <IconButton onClick={() => handleView(inspection.id)}>
-                    <VisibilityIcon />
-                  </IconButton>
-                </Tooltip>
-                {inspection.status !== 'COMPLETED' && (user?.role === 'PROPERTY_MANAGER' || user?.role === 'TECHNICIAN') && (
-                  <Tooltip title="Edit inspection">
-                    <IconButton onClick={() => handleEdit(inspection)}>
-                      <EditIcon />
-                    </IconButton>
-                  </Tooltip>
-                )}
-              </Box>
-            </Card>
-          ))}
-        </Stack>
-      );
-    }
-
-    return (
-      <Card variant="outlined">
-        <Table>
-          <TableHead>
-            <TableRow>
-              <TableCell sortDirection={sort.field === 'title' ? sort.direction : false}>
-                <TableSortLabel
-                  active={sort.field === 'title'}
-                  direction={sort.field === 'title' ? sort.direction : 'asc'}
-                  onClick={() => handleSort('title')}
-                >
-                  Title
-                </TableSortLabel>
-              </TableCell>
-              <TableCell>Status</TableCell>
-              <TableCell sortDirection={sort.field === 'scheduledDate' ? sort.direction : false}>
-                <TableSortLabel
-                  active={sort.field === 'scheduledDate'}
-                  direction={sort.field === 'scheduledDate' ? sort.direction : 'asc'}
-                  onClick={() => handleSort('scheduledDate')}
-                >
-                  Scheduled
-                </TableSortLabel>
-              </TableCell>
-              <TableCell>Property</TableCell>
-              <TableCell>Inspector</TableCell>
-              <TableCell>Tags</TableCell>
-              <TableCell align="right">Actions</TableCell>
-            </TableRow>
-          </TableHead>
-          <TableBody>
-            {visibleInspections.map((inspection) => (
-              <TableRow key={inspection.id} hover>
-                <TableCell>
-                  <Typography variant="subtitle2">{inspection.title}</Typography>
-                  <Typography variant="caption" color="text.secondary">
-                    {inspection.type}
-                  </Typography>
-                </TableCell>
-                <TableCell>
-                  <Chip size="small" label={inspection.status?.replace('_', ' ') || 'Scheduled'} />
-                </TableCell>
-                <TableCell>
-                  {inspection.scheduledDate ? new Date(inspection.scheduledDate).toLocaleString() : 'TBD'}
-                </TableCell>
-                <TableCell>{inspection.property?.name || '—'}</TableCell>
-                <TableCell>
-                  {inspection.assignedTo ? `${inspection.assignedTo.firstName} ${inspection.assignedTo.lastName}` : 'Unassigned'}
-                </TableCell>
-                <TableCell>
-                  <Stack direction="row" spacing={1} flexWrap="wrap">
-                    {(inspection.tags || []).map((tag) => (
-                      <Chip key={tag} size="small" label={tag} variant="outlined" />
-                    ))}
+
+                    {inspection.assignedTo && (
+                      <Box>
+                        <Typography variant="caption" color="text.secondary">
+                          Assigned To
+                        </Typography>
+                        <Typography variant="body2">
+                          {inspection.assignedTo.firstName} {inspection.assignedTo.lastName}
+                        </Typography>
+                      </Box>
+                    )}
+
+                    {inspection.completedDate && (
+                      <Box>
+                        <Typography variant="caption" color="text.secondary">
+                          Completed Date
+                        </Typography>
+                        <Typography variant="body2">
+                          {new Date(inspection.completedDate).toLocaleString()}
+                        </Typography>
+                      </Box>
+                    )}
                   </Stack>
-                </TableCell>
-                <TableCell align="right">
-                  <Tooltip title="View details">
-                    <IconButton onClick={() => handleView(inspection.id)}>
+                </CardContent>
+
+                <Box sx={{ p: 2, pt: 0, display: 'flex', gap: 1, justifyContent: 'flex-end' }}>
+                  <Tooltip title="View Details">
+                    <IconButton
+                      size="small"
+                      color="primary"
+                      onClick={() => handleView(inspection.id)}
+                    >
                       <VisibilityIcon />
                     </IconButton>
                   </Tooltip>
-                  {inspection.status !== 'COMPLETED' && (user?.role === 'PROPERTY_MANAGER' || user?.role === 'TECHNICIAN') && (
-                    <Tooltip title="Edit inspection">
-                      <IconButton onClick={() => handleEdit(inspection)}>
+                  {inspection.status !== 'COMPLETED' && (
+                    <Tooltip title="Edit">
+                      <IconButton
+                        size="small"
+                        color="primary"
+                        onClick={() => handleEdit(inspection)}
+                      >
                         <EditIcon />
                       </IconButton>
                     </Tooltip>
                   )}
-                </TableCell>
-              </TableRow>
-            ))}
-          </TableBody>
-        </Table>
-        <TablePagination
-          component="div"
-          rowsPerPageOptions={[10, 12, 24, 50]}
-          count={paginationInfo.total}
-          rowsPerPage={pagination.pageSize}
-          page={pagination.page}
-          onPageChange={handlePageChange}
-          onRowsPerPageChange={handlePageSizeChange}
+                </Box>
+              </Card>
+            </Grid>
+          ))}
+        </Grid>
+      )}
+
+      {/* Create/Edit Dialog */}
+      <Dialog
+        open={openDialog}
+        onClose={handleCloseDialog}
+        maxWidth="md"
+        fullWidth
+      >
+        <InspectionForm
+          inspection={selectedInspection}
+          onSuccess={handleSuccess}
+          onCancel={handleCloseDialog}
         />
-      </Card>
-    );
-  };
-
-  return (
-    <Container maxWidth="xl" sx={{ mt: 4, mb: 4 }}>
-      <Box sx={{ mb: 4, display: 'flex', flexDirection: { xs: 'column', sm: 'row' }, gap: 2, alignItems: { sm: 'center' }, justifyContent: 'space-between' }}>
-        <Box>
-          <Typography variant="h4">Inspections</Typography>
-          <Typography variant="body2" color="text.secondary">
-            Schedule, track, and analyse on-site inspections
-          </Typography>
-        </Box>
-        <Button variant="contained" startIcon={<AddIcon />} onClick={handleCreate}>
-          Schedule inspection
-        </Button>
-      </Box>
-
-      {!offline.isOnline && (
-        <Alert severity="warning" sx={{ mb: 3 }}>
-          You are viewing offline data. Some actions are disabled until you reconnect.
-        </Alert>
-      )}
-
-      <Card variant="outlined" sx={{ mb: 3 }}>
-        <CardContent>
-          <Stack spacing={2}>
-            <Grid container spacing={2} alignItems="center">
-              <Grid item xs={12} md={4}>
-                <TextField
-                  fullWidth
-                  size="small"
-                  label="Search"
-                  value={filters.search}
-                  onChange={(event) => handleFilterChange('search', event.target.value)}
-                  placeholder="Search by title, notes, or findings"
-                  InputProps={{
-                    startAdornment: (
-                      <InputAdornment position="start">
-                        <SearchIcon fontSize="small" />
-                      </InputAdornment>
-                    ),
-                  }}
-                />
-              </Grid>
-              <Grid item xs={12} md={2}>
-                <TextField
-                  select
-                  fullWidth
-                  size="small"
-                  label="Property"
-                  value={filters.propertyId}
-                  onChange={(event) => handleFilterChange('propertyId', event.target.value)}
-                >
-                  <MenuItem value="">All properties</MenuItem>
-                  {properties.map((property) => (
-                    <MenuItem key={property.id} value={property.id}>
-                      {property.name}
-                    </MenuItem>
-                  ))}
-                </TextField>
-              </Grid>
-              <Grid item xs={12} md={2}>
-                <TextField
-                  select
-                  fullWidth
-                  size="small"
-                  label="Unit"
-                  value={filters.unitId}
-                  onChange={(event) => handleFilterChange('unitId', event.target.value)}
-                  disabled={!filters.propertyId}
-                >
-                  <MenuItem value="">All units</MenuItem>
-                  {units.map((unit) => (
-                    <MenuItem key={unit.id} value={unit.id}>
-                      Unit {unit.unitNumber}
-                    </MenuItem>
-                  ))}
-                </TextField>
-              </Grid>
-              <Grid item xs={12} md={2}>
-                <TextField
-                  select
-                  fullWidth
-                  size="small"
-                  label="Status"
-                  SelectProps={{ multiple: true, renderValue: (selected) => (selected.length ? selected.join(', ') : 'All statuses') }}
-                  value={filters.status}
-                  onChange={(event) => {
-                    const value = event.target.value;
-                    handleFilterChange('status', typeof value === 'string' ? value.split(',') : value);
-                  }}
-                >
-                  {STATUS_OPTIONS.map((option) => (
-                    <MenuItem key={option.value} value={option.value}>
-                      {option.label}
-                    </MenuItem>
-                  ))}
-                </TextField>
-              </Grid>
-              <Grid item xs={12} md={2}>
-                <Autocomplete
-                  size="small"
-                  options={inspectorsData.inspectors}
-                  getOptionLabel={(option) => `${option.firstName} ${option.lastName}`}
-                  value={inspectorsData.inspectors.find((inspector) => inspector.id === filters.inspectorId) || null}
-                  onChange={(_event, value) => handleFilterChange('inspectorId', value?.id || '')}
-                  renderInput={(params) => <TextField {...params} label="Inspector" />}
-                />
-              </Grid>
-              <Grid item xs={12} md={2}>
-                <TextField
-                  type="date"
-                  size="small"
-                  fullWidth
-                  label="From"
-                  value={filters.dateFrom}
-                  onChange={(event) => handleFilterChange('dateFrom', event.target.value)}
-                  InputLabelProps={{ shrink: true }}
-                />
-              </Grid>
-              <Grid item xs={12} md={2}>
-                <TextField
-                  type="date"
-                  size="small"
-                  fullWidth
-                  label="To"
-                  value={filters.dateTo}
-                  onChange={(event) => handleFilterChange('dateTo', event.target.value)}
-                  InputLabelProps={{ shrink: true }}
-                />
-              </Grid>
-              <Grid item xs={12} md={4}>
-                <Autocomplete
-                  multiple
-                  size="small"
-                  options={tagData.tags || []}
-                  value={filters.tags}
-                  onChange={(_event, value) => handleFilterChange('tags', value)}
-                  renderTags={(value, getTagProps) =>
-                    value.map((option, index) => <Chip {...getTagProps({ index })} label={option} key={option} size="small" />)
-                  }
-                  renderInput={(params) => (
-                    <TextField
-                      {...params}
-                      label="Tags"
-                      placeholder="Filter by tag"
-                      InputProps={{
-                        ...params.InputProps,
-                        endAdornment: (
-                          <InputAdornment position="end">
-                            <FilterListIcon fontSize="small" />
-                          </InputAdornment>
-                        ),
-                      }}
-                    />
-                  )}
-                />
-              </Grid>
-            </Grid>
-            <Divider />
-            <Box>
-              <Typography variant="caption" color="text.secondary">
-                {Object.keys(summary).length ?
-                  `${summary.SCHEDULED || 0} scheduled • ${summary.IN_PROGRESS || 0} in progress • ${summary.COMPLETED || 0} completed` :
-                  'No inspections yet'}
-              </Typography>
-            </Box>
-          </Stack>
-        </CardContent>
-      </Card>
-
-      <Tabs
-        value={view}
-        onChange={(_event, value) => setView(value)}
-        sx={{ mb: 3 }}
-        variant="scrollable"
-        allowScrollButtonsMobile
-      >
-        {VIEW_TABS.map((tab) => (
-          <Tab
-            key={tab.value}
-            value={tab.value}
-            label={
-              <Stack direction="row" spacing={1} alignItems="center">
-                {tab.icon}
-                <span>{tab.label}</span>
-              </Stack>
-            }
-          />
-        ))}
-      </Tabs>
-
-      {view === 'list' && (
-        <Box>
-          {isLoading ? (
-            <DataState type="loading" message="Loading inspections…" />
-          ) : error ? (
-            <DataState type="error" message="Failed to load inspections" onRetry={refetch} />
-          ) : (
-            renderTable()
-          )}
-        </Box>
-      )}
-
-      {view === 'calendar' && (
-        <InspectionCalendarBoard
-          startDate={calendarStart}
-          events={calendarData?.events || []}
-          onChangeRange={handleCalendarRangeChange}
-          onMove={offline.isOnline ? handleReschedule : undefined}
-          canDrag={offline.isOnline && (user?.role === 'PROPERTY_MANAGER' || user?.role === 'TECHNICIAN')}
-          isLoading={calendarLoading}
-        />
-      )}
-
-      {view === 'analytics' && (
-        analyticsLoading && !analyticsData ? (
-          <DataState type="loading" message="Loading analytics…" />
-        ) : (
-          <InspectionAnalytics metrics={analyticsData?.metrics} charts={analyticsData?.charts} />
-        )
-      )}
-
-      <Dialog open={openDialog} onClose={handleCloseDialog} maxWidth="md" fullWidth>
-        <InspectionForm inspection={selectedInspection} onSuccess={handleSuccess} onCancel={handleCloseDialog} />
       </Dialog>
     </Container>
   );
 };
 
-export default InspectionsPage;
->>>>>>> f803ac5b
+export default router;