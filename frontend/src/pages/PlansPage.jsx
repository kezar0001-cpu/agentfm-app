--- conflicted
+++ resolved
@@ -3,7 +3,6 @@
   Typography,
   Paper,
   Table,
-  TableContainer,
   TableHead,
   TableRow,
   TableCell,
@@ -12,8 +11,6 @@
   TextField,
   Button,
   Alert,
-  MenuItem,
-  Chip,
 } from '@mui/material';
 import { useTranslation } from 'react-i18next';
 import { useForm } from 'react-hook-form';
@@ -60,14 +57,11 @@
     <Stack spacing={4}>
       <Box>
         <Typography variant="h4" sx={{ fontWeight: 700 }}>
-          Maintenance Plans
-        </Typography>
-        <Typography color="text.secondary" sx={{ mt: 1 }}>
-          Create and manage recurring maintenance schedules for your properties
+          {t('plans.title')}
         </Typography>
       </Box>
 
-      <Paper sx={{ p: { xs: 2, md: 3 } }}>
+      <Paper sx={{ p: 3 }}>
         <Typography variant="h6" sx={{ mb: 2 }}>
           {t('actions.create')} {t('plans.title')}
         </Typography>
@@ -88,27 +82,15 @@
             <TextField
               id="plans-form-frequency"
               name="frequency"
-<<<<<<< HEAD
-              label="Frequency"
-              select
-=======
               inputProps={{ id: 'plans-form-frequency', name: 'frequency' }}
               InputLabelProps={{ htmlFor: 'plans-form-frequency' }}
               label={t('plans.frequency')}
->>>>>>> c08b79b1
               fullWidth
+              autoComplete="off"
               {...register('frequency')}
               error={Boolean(errors.frequency)}
               helperText={errors.frequency && t(errors.frequency.message)}
-            >
-              <MenuItem value="DAILY">Daily</MenuItem>
-              <MenuItem value="WEEKLY">Weekly</MenuItem>
-              <MenuItem value="BIWEEKLY">Bi-weekly</MenuItem>
-              <MenuItem value="MONTHLY">Monthly</MenuItem>
-              <MenuItem value="QUARTERLY">Quarterly</MenuItem>
-              <MenuItem value="SEMIANNUALLY">Semi-annually</MenuItem>
-              <MenuItem value="ANNUALLY">Annually</MenuItem>
-            </TextField>
+            />
             <TextField
               id="plans-form-description"
               name="description"
@@ -131,7 +113,7 @@
         </form>
       </Paper>
 
-      <Paper sx={{ p: { xs: 2, md: 3 } }}>
+      <Paper>
         <DataState
           isLoading={query.isLoading}
           isError={query.isError}
@@ -139,41 +121,24 @@
           isEmpty={!query.isLoading && !query.isError && plans.length === 0}
           onRetry={query.refetch}
         >
-          <TableContainer>
-            <Table>
-              <TableHead>
-                <TableRow>
-                  <TableCell>{t('plans.name')}</TableCell>
-                  <TableCell>{t('plans.frequency')}</TableCell>
-                  <TableCell>Description</TableCell>
+          <Table>
+            <TableHead>
+              <TableRow>
+                <TableCell>{t('plans.name')}</TableCell>
+                <TableCell>{t('plans.frequency')}</TableCell>
+                <TableCell>Description</TableCell>
+              </TableRow>
+            </TableHead>
+            <TableBody>
+              {plans.map((plan) => (
+                <TableRow key={plan.id || plan.name}>
+                  <TableCell>{plan.name}</TableCell>
+                  <TableCell>{plan.frequency}</TableCell>
+                  <TableCell>{plan.description}</TableCell>
                 </TableRow>
-              </TableHead>
-              <TableBody>
-                {plans.map((plan) => (
-                  <TableRow key={plan.id || plan.name}>
-                    <TableCell>
-                      <Typography variant="body1" sx={{ fontWeight: 500 }}>
-                        {plan.name}
-                      </Typography>
-                    </TableCell>
-                    <TableCell>
-                      <Chip 
-                        label={plan.frequency} 
-                        size="small" 
-                        color="primary" 
-                        variant="outlined"
-                      />
-                    </TableCell>
-                    <TableCell>
-                      <Typography variant="body2" color="text.secondary">
-                        {plan.description || 'No description'}
-                      </Typography>
-                    </TableCell>
-                  </TableRow>
-                ))}
-              </TableBody>
-            </Table>
-          </TableContainer>
+              ))}
+            </TableBody>
+          </Table>
         </DataState>
       </Paper>
     </Stack>
