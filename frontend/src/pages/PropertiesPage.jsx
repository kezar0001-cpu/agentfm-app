--- conflicted
+++ resolved
@@ -170,10 +170,6 @@
                 fullWidth
                 id="properties-search-term"
                 name="searchTerm"
-<<<<<<< HEAD
-                inputProps={{ id: 'properties-search-term', name: 'searchTerm' }}
-=======
->>>>>>> 27ce0480
                 placeholder="Search properties by name, address, or city..."
                 value={searchTerm}
                 onChange={(e) => setSearchTerm(e.target.value)}
