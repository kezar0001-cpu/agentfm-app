--- conflicted
+++ resolved
@@ -1,8 +1,4 @@
-<<<<<<< HEAD
-import { useState, useEffect, useCallback } from 'react';
-=======
 import { useState, useEffect } from 'react';
->>>>>>> eb1a7f93
 import { useParams, useNavigate } from 'react-router-dom';
 import {
   Box,
@@ -703,11 +699,7 @@
                                 {activity.description}
                               </Typography>
                               <Typography variant="caption" color="text.secondary">
-<<<<<<< HEAD
-                                {formatDate(activity.date)} • {activity.type.replace(/_/g, ' ')}
-=======
                                 {new Date(activity.date).toLocaleString()} • {activity.type.replace(/_/g, ' ')}
->>>>>>> eb1a7f93
                               </Typography>
                             </Box>
                           }
