--- conflicted
+++ resolved
@@ -1,8 +1,4 @@
-<<<<<<< HEAD
-import { useState, useEffect, useRef, useCallback } from 'react';
-=======
 import { useState, useEffect, useCallback } from 'react';
->>>>>>> 1092baaf
 import { useParams, useNavigate } from 'react-router-dom';
 import {
   Box,
