--- conflicted
+++ resolved
@@ -1,4 +1,4 @@
-import { useState, useMemo } from 'react';
+import { useState } from 'react';
 import {
   Box,
   Typography,
@@ -7,130 +7,44 @@
   TextField,
   Button,
   Alert,
-  MenuItem,
-  Table,
-  TableBody,
-  TableCell,
-  TableContainer,
-  TableHead,
-  TableRow,
-  Chip,
-  CircularProgress,
-  Link,
 } from '@mui/material';
 import { useTranslation } from 'react-i18next';
-import { useForm, Controller } from 'react-hook-form';
+import { useForm } from 'react-hook-form';
 import { z } from 'zod';
 import { zodResolver } from '@hookform/resolvers/zod';
-import { useQuery, useMutation, useQueryClient } from '@tanstack/react-query';
-import { apiClient } from '../api/client';
-import { format } from 'date-fns';
-import ensureArray from '../utils/ensureArray';
+import useApiMutation from '../hooks/useApiMutation.js';
 
-const reportSchema = z.object({
-  reportType: z.string().min(1, 'forms.required'),
+const schema = z.object({
   propertyId: z.string().min(1, 'forms.required'),
-  unitId: z.string().optional().nullable(),
-  fromDate: z.string().min(1, 'forms.required'),
-  toDate: z.string().min(1, 'forms.required'),
+  from: z.string().min(1, 'forms.required'),
+  to: z.string().min(1, 'forms.required'),
 });
-
-const REPORT_TYPES = {
-  MAINTENANCE_HISTORY: 'Maintenance History',
-  UNIT_LEDGER: 'Unit Ledger',
-};
 
 export default function ReportsPage() {
   const { t } = useTranslation();
-  const queryClient = useQueryClient();
-  const [selectedPropertyId, setSelectedPropertyId] = useState('');
+  const [success, setSuccess] = useState(false);
+  const mutation = useApiMutation({ url: '/api/reports', method: 'post' });
 
-  // Data fetching
-  const { data: propertiesData = [], isLoading: isLoadingProperties } = useQuery({
-    queryKey: ['properties-list'],
-    queryFn: async () => {
-      const res = await apiClient.get('/properties');
-      return ensureArray(res.data, ['items', 'data.items', 'properties']);
-    },
+  const {
+    register,
+    handleSubmit,
+    reset,
+    formState: { errors, isSubmitting },
+  } = useForm({
+    resolver: zodResolver(schema),
+    defaultValues: { propertyId: '', from: '', to: '' },
   });
 
-  const { data: unitsData = [], isLoading: isLoadingUnits } = useQuery({
-    queryKey: ['units-list', selectedPropertyId],
-    queryFn: async () => {
-      const res = await apiClient.get(`/units?propertyId=${selectedPropertyId}`);
-      return ensureArray(res.data, ['items', 'data.items', 'units']);
-    },
-    enabled: !!selectedPropertyId,
+  const onSubmit = handleSubmit(async (values) => {
+    setSuccess(false);
+    try {
+      await mutation.mutateAsync({ data: values });
+      setSuccess(true);
+      reset();
+    } catch (error) {
+      setSuccess(false);
+    }
   });
-
-  const { data: reportsData = [], isLoading: isLoadingReports } = useQuery({
-    queryKey: ['reports'],
-    queryFn: async () => {
-      const res = await apiClient.get('/reports');
-      // Backend returns array or object with reports
-      return Array.isArray(res.data) ? res.data : res.data?.reports || [];
-    },
-    refetchInterval: (query) => {
-      const reports = query.state.data;
-      const isProcessing = reports?.some(
-        (r) => r.status === 'PENDING' || r.status === 'PROCESSING'
-      );
-      return isProcessing ? 5000 : false;
-    },
-  });
-
-  const mutation = useMutation({
-    mutationFn: (newReport) => apiClient.post('/reports', newReport),
-    onSuccess: () => {
-      queryClient.invalidateQueries({ queryKey: ['reports'] });
-      reset();
-      setSelectedPropertyId('');
-    },
-  });
-
-  const {
-    control,
-    handleSubmit,
-    reset,
-    watch,
-    formState: { errors, isSubmitting },
-  } = useForm({
-    resolver: zodResolver(reportSchema),
-    defaultValues: {
-      reportType: '',
-      propertyId: '',
-      unitId: '',
-      fromDate: '',
-      toDate: '',
-    },
-  });
-
-  const propertyIdValue = watch('propertyId');
-
-  useState(() => {
-    if (propertyIdValue) {
-      setSelectedPropertyId(propertyIdValue);
-    }
-  }, [propertyIdValue]);
-
-  const onSubmit = handleSubmit((data) => {
-    const payload = {
-      ...data,
-      fromDate: new Date(data.fromDate).toISOString(),
-      toDate: new Date(data.toDate).toISOString(),
-    };
-    mutation.mutate(payload);
-  });
-
-  const getStatusChip = (status) => {
-    const colorMap = {
-      PENDING: 'default',
-      PROCESSING: 'info',
-      COMPLETED: 'success',
-      FAILED: 'error',
-    };
-    return <Chip label={status} color={colorMap[status] || 'default'} size="small" />;
-  };
 
   return (
     <Stack spacing={4}>
@@ -138,110 +52,15 @@
         <Typography variant="h4" sx={{ fontWeight: 700 }}>
           {t('reports.title')}
         </Typography>
-        <Typography color="text.secondary">{t('reports.description')}
-        </Typography>
+        <Typography color="text.secondary">{t('reports.description')}</Typography>
       </Box>
 
-      <Paper sx={{ p: { xs: 2, md: 3 }, maxWidth: 700 }}>
-        <Typography variant="h6" sx={{ mb: 2 }}>
-          Generate New Report
-        </Typography>
+      <Paper sx={{ p: 3, maxWidth: 600 }}>
         <form onSubmit={onSubmit} noValidate>
           <Stack spacing={2}>
-            <Controller
-              name="reportType"
-              control={control}
-              render={({ field }) => (
-                <TextField
-                  {...field}
-                  select
-                  label="Report Type"
-                  error={!!errors.reportType}
-                  helperText={errors.reportType?.message}
-                >
-                  {Object.entries(REPORT_TYPES).map(([key, value]) => (
-                    <MenuItem key={key} value={key}>
-                      {value}
-                    </MenuItem>
-                  ))}
-                </TextField>
-              )}
-            />
-            <Controller
+            <TextField
+              id="reports-form-property"
               name="propertyId"
-<<<<<<< HEAD
-              control={control}
-              render={({ field }) => (
-                <TextField
-                  {...field}
-                  select
-                  label="Property"
-                  disabled={isLoadingProperties}
-                  error={!!errors.propertyId}
-                  helperText={errors.propertyId?.message}
-                >
-                  {propertiesData?.map((prop) => (
-                    <MenuItem key={prop.id} value={prop.id}>
-                      {prop.name}
-                    </MenuItem>
-                  ))}
-                </TextField>
-              )}
-            />
-            <Controller
-              name="unitId"
-              control={control}
-              render={({ field }) => (
-                <TextField
-                  {...field}
-                  select
-                  label="Unit (Optional)"
-                  disabled={!selectedPropertyId || isLoadingUnits}
-                  error={!!errors.unitId}
-                  helperText={errors.unitId?.message}
-                >
-                  <MenuItem value="">
-                    <em>None</em>
-                  </MenuItem>
-                  {unitsData?.map((unit) => (
-                    <MenuItem key={unit.id} value={unit.id}>
-                      {unit.unitNumber}
-                    </MenuItem>
-                  ))}
-                </TextField>
-              )}
-            />
-            <Stack direction={{ xs: 'column', sm: 'row' }} spacing={2}>
-              <Controller
-                name="fromDate"
-                control={control}
-                render={({ field }) => (
-                  <TextField
-                    {...field}
-                    type="date"
-                    label="From"
-                    InputLabelProps={{ shrink: true }}
-                    fullWidth
-                    error={!!errors.fromDate}
-                    helperText={errors.fromDate?.message}
-                  />
-                )}
-              />
-              <Controller
-                name="toDate"
-                control={control}
-                render={({ field }) => (
-                  <TextField
-                    {...field}
-                    type="date"
-                    label="To"
-                    InputLabelProps={{ shrink: true }}
-                    fullWidth
-                    error={!!errors.toDate}
-                    helperText={errors.toDate?.message}
-                  />
-                )}
-=======
               inputProps={{ id: 'reports-form-property', name: 'propertyId' }}
               InputLabelProps={{ htmlFor: 'reports-form-property' }}
               label={t('reports.property')}
@@ -274,15 +93,10 @@
                 {...register('to')}
                 error={Boolean(errors.to)}
                 helperText={errors.to && t(errors.to.message)}
->>>>>>> c08b79b1
               />
             </Stack>
-            {mutation.isError && (
-              <Alert severity="error">{mutation.error.message}</Alert>
-            )}
-            {mutation.isSuccess && (
-              <Alert severity="success">Report generation has been queued.</Alert>
-            )}
+            {mutation.isError && <Alert severity="error">{mutation.error.message}</Alert>}
+            {success && <Alert severity="success">{t('reports.success')}</Alert>}
             <Stack direction="row" justifyContent="flex-end">
               <Button type="submit" variant="contained" disabled={isSubmitting || mutation.isPending}>
                 {t('reports.submit')}
@@ -291,77 +105,6 @@
           </Stack>
         </form>
       </Paper>
-
-      <Paper sx={{ p: { xs: 2, md: 3 } }}>
-        <Typography variant="h6" sx={{ mb: 2 }}>
-          Generated Reports
-        </Typography>
-        {isLoadingReports ? (
-          <Box sx={{ display: 'flex', justifyContent: 'center', p: 4 }}>
-            <CircularProgress />
-          </Box>
-        ) : reportsData.length === 0 ? (
-          <Alert severity="info">
-            No reports generated yet. Create your first report using the form above.
-          </Alert>
-        ) : (
-          <TableContainer>
-            <Table>
-              <TableHead>
-                <TableRow>
-                  <TableCell>Report Type</TableCell>
-                  <TableCell>Property</TableCell>
-                  <TableCell>Unit</TableCell>
-                  <TableCell>Date Range</TableCell>
-                  <TableCell>Status</TableCell>
-                  <TableCell>Actions</TableCell>
-                </TableRow>
-              </TableHead>
-              <TableBody>
-                {reportsData.map((report) => (
-                  <TableRow key={report.id}>
-                    <TableCell>{REPORT_TYPES[report.reportType] || report.reportType}</TableCell>
-                    <TableCell>{report.property?.name || 'N/A'}</TableCell>
-                    <TableCell>{report.unit?.unitNumber || 'All Units'}</TableCell>
-                    <TableCell>
-                      {report.parameters?.fromDate && report.parameters?.toDate ? (
-                        <>
-                          {format(new Date(report.parameters.fromDate), 'PP')} -{' '}
-                          {format(new Date(report.parameters.toDate), 'PP')}
-                        </>
-                      ) : (
-                        'N/A'
-                      )}
-                    </TableCell>
-                    <TableCell>{getStatusChip(report.status)}</TableCell>
-                    <TableCell>
-                      {report.status === 'COMPLETED' && report.fileUrl && (
-                        <Button
-                          variant="outlined"
-                          size="small"
-                          href={report.fileUrl}
-                          target="_blank"
-                          rel="noopener noreferrer"
-                        >
-                          Download
-                        </Button>
-                      )}
-                      {report.status === 'PROCESSING' && (
-                        <CircularProgress size={20} />
-                      )}
-                      {report.status === 'FAILED' && (
-                        <Typography variant="caption" color="error">
-                          Failed
-                        </Typography>
-                      )}
-                    </TableCell>
-                  </TableRow>
-                ))}
-              </TableBody>
-            </Table>
-          </TableContainer>
-        )}
-      </Paper>
     </Stack>
   );
 }