--- conflicted
+++ resolved
@@ -1,60 +1,28 @@
 import { useEffect, useMemo, useState } from 'react';
-import { Link, useNavigate, useSearchParams } from 'react-router-dom';
+import { Link, useNavigate } from 'react-router-dom';
 import {
   Container, Box, TextField, Button, Typography, Paper, Alert, Divider,
-  IconButton, InputAdornment, Grid, FormControl, InputLabel, Select, MenuItem
+  IconButton, InputAdornment, Grid
 } from '@mui/material';
 import { Visibility, VisibilityOff, Google as GoogleIcon } from '@mui/icons-material';
-import { saveTokenFromUrl, setCurrentUser } from '../lib/auth';
+import { saveTokenFromUrl } from '../lib/auth';
 import { api } from '../api.js';
 
 export default function SignUp() {
   const navigate = useNavigate();
-  const [searchParams] = useSearchParams();
-  const inviteToken = searchParams.get('invite');
-
-  // MINIMAL CHANGE: Add 'role' to the initial state
   const [formData, setFormData] = useState({
-    firstName: '', lastName: '', email: '', password: '', confirmPassword: '', phone: '', company: '', role: 'PROPERTY_MANAGER'
+    firstName: '', lastName: '', email: '', password: '', confirmPassword: '', phone: '', company: ''
   });
   const [error, setError] = useState('');
   const [loading, setLoading] = useState(false);
   const [showPassword, setShowPassword] = useState(false);
   const [showConfirmPassword, setShowConfirmPassword] = useState(false);
-  const [inviteData, setInviteData] = useState(null);
-  const [inviteLoading, setInviteLoading] = useState(false);
 
   useEffect(() => {
     saveTokenFromUrl?.();
     const token = localStorage.getItem('auth_token');
     if (token) navigate('/dashboard');
   }, [navigate]);
-
-  // Fetch invite details if invite token is present
-  useEffect(() => {
-    const fetchInviteDetails = async () => {
-      if (!inviteToken) return;
-
-      setInviteLoading(true);
-      try {
-        const res = await api.get(`/api/invites/${inviteToken}`);
-        setInviteData(res);
-        // Pre-fill email and role from invite
-        setFormData(prev => ({
-          ...prev,
-          email: res.email || prev.email,
-          role: res.role || prev.role
-        }));
-      } catch (err) {
-        setError('Invalid or expired invitation link');
-        console.error('Invite fetch error:', err);
-      } finally {
-        setInviteLoading(false);
-      }
-    };
-
-    fetchInviteDetails();
-  }, [inviteToken]);
 
   const googleUrl = useMemo(() => {
     const BASE = (import.meta.env.VITE_API_BASE_URL || '').replace(/\/+$/, '');
@@ -91,35 +59,33 @@
 
     setLoading(true);
     try {
-      // MINIMAL CHANGE: Include the selected 'role' from the form data
+      // Aligns with your Prisma schema: firstName + lastName
       const payload = {
         email: formData.email.trim().toLowerCase(),
         password: formData.password,
         firstName: formData.firstName.trim(),
         lastName: formData.lastName.trim(),
         phone: formData.phone.trim() || undefined,
-        role: formData.role,
+        role: 'PROPERTY_MANAGER',          // self-signup role
+        // company: formData.company.trim() // optional: send only if you’ll store it server-side
       };
 
-      // Add invite token if present
-      if (inviteToken) {
-        payload.inviteToken = inviteToken;
-      }
-
-      const res = await api.post('/api/auth/register', payload, { credentials: 'include' });
+      const res = await api.post('/api/auth/register', payload);
 
       if (!res?.token || !res?.user) throw new Error(res?.message || 'Invalid response from server');
 
       localStorage.setItem('auth_token', res.token);
-      setCurrentUser(res.user);
+      localStorage.setItem('user', JSON.stringify(res.user));
       navigate('/dashboard');
     } catch (err) {
+      // Try to pick the first Zod error message if available
       const msg =
         err?.response?.data?.errors?.[0]?.message ||
         err?.response?.data?.message ||
         err?.message ||
         'Registration failed. Please try again.';
       setError(msg);
+      // eslint-disable-next-line no-console
       console.error('Registration error:', err);
     } finally {
       setLoading(false);
@@ -133,8 +99,8 @@
 
   return (
     <Container component="main" maxWidth="sm">
-      <Box sx={{ mt: { xs: 4, md: 8 }, mb: { xs: 3, md: 4 }, display: 'flex', flexDirection: 'column', alignItems: 'center', px: { xs: 1, sm: 0 } }}>
-        <Paper elevation={3} sx={{ p: { xs: 3, md: 4 }, width: '100%', borderRadius: 3 }}>
+      <Box sx={{ mt: 8, mb: 4, display: 'flex', flexDirection: 'column', alignItems: 'center' }}>
+        <Paper elevation={3} sx={{ p: 4, width: '100%', borderRadius: 2 }}>
           <Box sx={{ textAlign: 'center', mb: 4 }}>
             <Typography variant="h3" component="h1" sx={{
               fontWeight: 700,
@@ -203,50 +169,6 @@
             </Grid>
 
             <TextField
-<<<<<<< HEAD
-              margin="normal" required fullWidth id="email" label="Email Address" name="email"
-              type="email" autoComplete="email" value={formData.email}
-              onChange={handleChange} disabled={loading || inviteData}
-              InputProps={{
-                readOnly: !!inviteData,
-              }}
-              helperText={inviteData ? 'Email from invitation' : ''}
-            />
-
-            <TextField
-              margin="normal" fullWidth id="phone" label="Phone Number" name="phone"
-              type="tel" autoComplete="tel" placeholder="e.g., +1 555 123 4567"
-              value={formData.phone} onChange={handleChange} disabled={loading}
-            />
-
-            {/* Role selection only shown for invite-based signup */}
-            {inviteToken && inviteData && (
-              <FormControl fullWidth margin="normal">
-                <InputLabel id="role-select-label">Role</InputLabel>
-                <Select
-                  labelId="role-select-label"
-                  id="role"
-                  name="role"
-                  value={formData.role}
-                  label="Role"
-                  onChange={handleChange}
-                  disabled={true}
-                >
-                  <MenuItem value="PROPERTY_MANAGER">Property Manager</MenuItem>
-                  <MenuItem value="OWNER">Owner</MenuItem>
-                  <MenuItem value="TENANT">Tenant</MenuItem>
-                  <MenuItem value="TECHNICIAN">Technician</MenuItem>
-                </Select>
-              </FormControl>
-            )}
-
-            {/* Show info text for non-invite signups */}
-            {!inviteToken && (
-              <Alert severity="info" sx={{ mt: 2 }}>
-                You are signing up as a Property Manager. Other roles require an invitation.
-              </Alert>
-            )}
-=======
               margin="normal"
               required
               fullWidth
@@ -292,7 +214,6 @@
               onChange={handleChange}
               disabled={loading}
             />
->>>>>>> c08b79b1
 
             <TextField
               margin="normal"
