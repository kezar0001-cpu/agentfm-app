--- conflicted
+++ resolved
@@ -86,24 +86,9 @@
 
 
   const subscriptions = normaliseArray(query.data);
-<<<<<<< HEAD
-  const subscriptionPlan = currentUser?.subscriptionPlan;
-  const subscriptionStatus = currentUser?.subscriptionStatus;
-  const trialEndDate = currentUser?.trialEndDate;
-  const trialDaysRemaining = calculateDaysRemaining(trialEndDate);
-  const isTrialActive =
-    subscriptionStatus === 'TRIAL' && typeof trialDaysRemaining === 'number' && trialDaysRemaining > 0;
-  const userHasActiveSubscription = subscriptionStatus === 'ACTIVE';
-  const hasActiveSubscription =
-    userHasActiveSubscription ||
-    subscriptions.some((sub) => sub.status === 'active');
-
-  const planForCheckout = subscriptionPlan || 'STARTER';
-=======
   const hasActiveSubscription = subscriptions.some(
     (sub) => normaliseStatus(sub.status) === 'ACTIVE'
   );
->>>>>>> 67b62c80
 
   const handleStatusChange = async (subscriptionId, status) => {
     const normalisedStatus = normaliseStatus(status);
