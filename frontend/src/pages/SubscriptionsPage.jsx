import React, { useEffect, useState } from 'react';
import { useLocation, useNavigate } from 'react-router-dom';
import {
  Alert,
  Box,
  Typography,
  Paper,
  Table,
  TableHead,
  TableRow,
  TableCell,
  TableBody,
  Select,
  MenuItem,
  Stack,
  Button,
  Card,
  CardContent,
  Divider,
  Chip,
  List,
  ListItem,
  ListItemIcon,
  ListItemText,
  Container,
} from '@mui/material';
import CheckCircleIcon from '@mui/icons-material/CheckCircle';
import useApiQuery from '../hooks/useApiQuery.js';
import useApiMutation from '../hooks/useApiMutation.js';
import DataState from '../components/DataState.jsx';
import { normaliseArray } from '../utils/error.js';
<<<<<<< HEAD
import {
  getCurrentUser,
  refreshCurrentUser,
  USER_UPDATED_EVENT,
} from '../lib/auth.js';
=======
import { getCurrentUser, refreshCurrentUser } from '../lib/auth.js'; // Import auth helpers
import { calculateDaysRemaining } from '../utils/date.js';
>>>>>>> ec59ef9e

const STATUSES = {
  ACTIVE: 'Active',
  PENDING: 'Pending',
  SUSPENDED: 'Suspended',
  CANCELLED: 'Cancelled',
};

const normaliseStatus = (status) =>
  typeof status === 'string' ? status.toUpperCase() : '';

export default function SubscriptionsPage() {
  const location = useLocation();
  const navigate = useNavigate();
  const [currentUser, setCurrentUser] = useState(() => getCurrentUser());

  const query = useApiQuery({
    queryKey: ['subscriptions'],
    url: '/api/subscriptions',
  });
  const mutation = useApiMutation({
    url: '/api/subscriptions/:id',
    method: 'patch',
    invalidateKeys: [['subscriptions']],
  });

  const checkoutMutation = useApiMutation({
    url: '/api/billing/checkout',
    method: 'post',
  });
  
  const params = new URLSearchParams(location.search);
  const showSuccess = params.get('success') === '1';
  const showCanceled = params.get('canceled') === '1';

  const [currentUser, setCurrentUser] = useState(() => getCurrentUser());
  const [displaySuccess, setDisplaySuccess] = useState(showSuccess);

  useEffect(() => {
    if (typeof window === 'undefined') {
      return undefined;
    }

    const handleUserUpdated = (event) => {
      const nextUser = event?.detail ?? getCurrentUser();
      setCurrentUser(nextUser || null);
    };

    window.addEventListener(USER_UPDATED_EVENT, handleUserUpdated);

    return () => {
      window.removeEventListener(USER_UPDATED_EVENT, handleUserUpdated);
    };
  }, []);

  // Effect to refresh user data on successful subscription
  useEffect(() => {
<<<<<<< HEAD
    if (showSuccess) {
      let isMounted = true;

      const syncUser = async () => {
        setDisplaySuccess(true);

        try {
          const updatedUser = await refreshCurrentUser();
          if (isMounted) {
            setCurrentUser(updatedUser ?? null);
          }
        } catch (error) {
          console.error('Unable to refresh user after checkout success:', error);
        } finally {
          try {
            await query.refetch();
          } catch (refetchError) {
            console.error('Failed to refetch subscriptions:', refetchError);
          }

          if (isMounted && location.search) {
            // Remove success param from URL to prevent message on reload
            navigate(location.pathname, { replace: true });
          }
        }
      };

      syncUser();

      return () => {
        isMounted = false;
      };
    }
  }, [showSuccess, navigate, location.pathname, location.search, query.refetch]);
=======
    if (!showSuccess) return;

    refreshCurrentUser()
      .then((user) => {
        if (user) {
          setCurrentUser(user);
        } else {
          setCurrentUser(getCurrentUser());
        }
      })
      .finally(() => {
        // Remove success param from URL to prevent message on reload
        navigate(location.pathname, { replace: true });
      });
  }, [showSuccess, navigate, location.pathname]);
>>>>>>> ec59ef9e


  const subscriptions = normaliseArray(query.data);
  const userStatus = normaliseStatus(currentUser?.subscriptionStatus);
  const hasActiveSubscription =
    userStatus === 'ACTIVE' ||
    subscriptions.some((sub) => normaliseStatus(sub.status) === 'ACTIVE');

  const handleStatusChange = async (subscriptionId, status) => {
    const normalisedStatus = normaliseStatus(status);
    await mutation.mutateAsync({
      url: `/api/subscriptions/${subscriptionId}`,
      method: 'patch',
      data: { status: normalisedStatus },
    });
  };


  const startCheckout = async (plan = 'STARTER') => {
    try {
      const res = await checkoutMutation.mutateAsync({
        data: {
          plan,
          successUrl: `${window.location.origin}/subscriptions?success=1`,
          cancelUrl: `${window.location.origin}/subscriptions?canceled=1`,
        },
      });
      if (res?.url) {
        window.location.href = res.url;
      } else {
        throw new Error('No checkout URL returned');
      }
    } catch (_) {
      // error shown via checkoutMutation.error
    }
  };

  const handleManageBilling = () => startCheckout(planForCheckout);

  const formatEnumValue = (value, fallback = 'Not available') => {
    if (!value) return fallback;
    return value
      .toString()
      .split('_')
      .map((part) => part.charAt(0).toUpperCase() + part.slice(1).toLowerCase())
      .join(' ');
  };

  const trialStatusLabel = () => {
    if (trialDaysRemaining === null) return null;
    if (trialDaysRemaining > 0) {
      return `Trial ends in ${trialDaysRemaining} day${trialDaysRemaining === 1 ? '' : 's'}`;
    }
    return 'Trial ended';
  };

  let primaryCtaLabel = 'Subscribe';
  let primaryCtaAction = () => startCheckout(planForCheckout);
  if (isTrialActive) {
    primaryCtaLabel = 'Resume trial';
  } else if (userHasActiveSubscription) {
    primaryCtaLabel = 'Manage Billing';
    primaryCtaAction = handleManageBilling;
  }

  const trialLabel = trialStatusLabel();

  return (
    <Box sx={{ py: 4 }}>
      <Container maxWidth="lg">
        <Stack spacing={4}>
          {/* Header */}
          <Box sx={{ textAlign: 'center' }}>
            <Typography variant="h3" sx={{ fontWeight: 700, mb: 1 }}>
              {hasActiveSubscription ? 'Your Subscription' : 'Get Started with AgentFM'}
            </Typography>
            <Typography variant="body1" color="text.secondary">
              {hasActiveSubscription
                ? 'Manage your subscription and billing'
                : 'Unlock full access to manage your properties, units, and team'}
            </Typography>
          </Box>

          {/* Banners */}
          {displaySuccess && (
            <Alert
              severity="success"
              sx={{ mb: 2 }}
              onClose={() => setDisplaySuccess(false)}
            >
              <strong>Payment successful!</strong> Your subscription is now active. Welcome to AgentFM!
            </Alert>
          )}
          {showCanceled && (
            <Alert severity="info" sx={{ mb: 2 }}>
              Checkout was canceled. No charges were made. You can subscribe anytime.
            </Alert>
          )}
          {checkoutMutation.isError && (
            <Alert severity="error" sx={{ mb: 2 }}>
              {checkoutMutation.error?.message || 'Checkout failed. Please try again.'}
            </Alert>
          )}

          {/* Subscription Summary */}
          <Card sx={{ borderRadius: 3, boxShadow: 1 }}>
            <CardContent>
              <Stack spacing={3}>
                <Stack
                  direction={{ xs: 'column', sm: 'row' }}
                  spacing={3}
                  alignItems={{ xs: 'flex-start', sm: 'center' }}
                  justifyContent="space-between"
                >
                  <Stack direction={{ xs: 'column', sm: 'row' }} spacing={3} alignItems={{ sm: 'center' }}>
                    <Box>
                      <Typography variant="subtitle2" color="text.secondary" gutterBottom>
                        Plan
                      </Typography>
                      <Typography variant="h6">
                        {formatEnumValue(subscriptionPlan, 'No plan selected')}
                      </Typography>
                    </Box>
                    <Divider orientation="vertical" flexItem sx={{ display: { xs: 'none', sm: 'block' } }} />
                    <Box>
                      <Typography variant="subtitle2" color="text.secondary" gutterBottom>
                        Status
                      </Typography>
                      <Chip
                        label={formatEnumValue(subscriptionStatus, 'No status')}
                        color={userHasActiveSubscription ? 'success' : isTrialActive ? 'warning' : 'default'}
                        variant={userHasActiveSubscription ? 'filled' : 'outlined'}
                      />
                    </Box>
                  </Stack>
                  <Box sx={{ display: 'flex', justifyContent: 'flex-end', width: { xs: '100%', sm: 'auto' } }}>
                    <Button
                      variant="contained"
                      size="large"
                      onClick={primaryCtaAction}
                      disabled={checkoutMutation.isPending}
                    >
                      {checkoutMutation.isPending ? 'Processing...' : primaryCtaLabel}
                    </Button>
                  </Box>
                </Stack>
                {trialLabel && (
                  <Chip
                    label={trialLabel}
                    color={trialDaysRemaining > 0 ? 'warning' : 'default'}
                    variant={trialDaysRemaining > 0 ? 'filled' : 'outlined'}
                  />
                )}
              </Stack>
            </CardContent>
          </Card>

          {/* Pricing Card - Only show if no active subscription */}
          {!hasActiveSubscription && (
            <Box sx={{ display: 'flex', justifyContent: 'center' }}>
              <Card
                sx={{
                  maxWidth: 500,
                  width: '100%',
                  border: '2px solid',
                  borderColor: 'primary.main',
                  boxShadow: 3,
                }}
              >
                <CardContent sx={{ p: 4 }}>
                  <Stack spacing={3}>
                    {/* Plan Header */}
                    <Box sx={{ textAlign: 'center' }}>
                      <Chip
                        label="MOST POPULAR"
                        color="primary"
                        size="small"
                        sx={{ mb: 2, fontWeight: 600 }}
                      />
                      <Typography variant="h4" sx={{ fontWeight: 700, mb: 1 }}>
                        Starter Plan
                      </Typography>
                      <Box sx={{ display: 'flex', alignItems: 'baseline', justifyContent: 'center', gap: 1 }}>
                        <Typography variant="h2" sx={{ fontWeight: 700 }}>
                          $29
                        </Typography>
                        <Typography variant="h6" color="text.secondary">
                          /month
                        </Typography>
                      </Box>
                    </Box>

                    <Divider />

                    {/* Features List */}
                    <List sx={{ py: 0 }}>
                      <ListItem sx={{ px: 0 }}>
                        <ListItemIcon sx={{ minWidth: 36 }}>
                          <CheckCircleIcon color="success" />
                        </ListItemIcon>
                        <ListItemText primary="Unlimited properties & units" />
                      </ListItem>
                      <ListItem sx={{ px: 0 }}>
                        <ListItemIcon sx={{ minWidth: 36 }}>
                          <CheckCircleIcon color="success" />
                        </ListItemIcon>
                        <ListItemText primary="Assign owners, tenants & technicians" />
                      </ListItem>
                      <ListItem sx={{ px: 0 }}>
                        <ListItemIcon sx={{ minWidth: 36 }}>
                          <CheckCircleIcon color="success" />
                        </ListItemIcon>
                        <ListItemText primary="Inspection & job management" />
                      </ListItem>
                      <ListItem sx={{ px: 0 }}>
                        <ListItemIcon sx={{ minWidth: 36 }}>
                          <CheckCircleIcon color="success" />
                        </ListItemIcon>
                        <ListItemText primary="Maintenance plans & scheduling" />
                      </ListItem>
                      <ListItem sx={{ px: 0 }}>
                        <ListItemIcon sx={{ minWidth: 36 }}>
                          <CheckCircleIcon color="success" />
                        </ListItemIcon>
                        <ListItemText primary="Reports & analytics dashboard" />
                      </ListItem>
                      <ListItem sx={{ px: 0 }}>
                        <ListItemIcon sx={{ minWidth: 36 }}>
                          <CheckCircleIcon color="success" />
                        </ListItemIcon>
                        <ListItemText primary="Service requests & recommendations" />
                      </ListItem>
                      <ListItem sx={{ px: 0 }}>
                        <ListItemIcon sx={{ minWidth: 36 }}>
                          <CheckCircleIcon color="success" />
                        </ListItemIcon>
                        <ListItemText primary="Email support" />
                      </ListItem>
                    </List>

                    <Button
                      variant="contained"
                      size="large"
                      fullWidth
                      onClick={() => startCheckout('STARTER')}
                      disabled={checkoutMutation.isPending}
                      sx={{
                        py: 1.5,
                        fontSize: '1.1rem',
                        fontWeight: 600,
                        textTransform: 'none',
                      }}
                    >
                      {checkoutMutation.isPending ? 'Processing...' : 'Subscribe Now'}
                    </Button>

                    <Typography
                      variant="caption"
                      color="text.secondary"
                      sx={{ textAlign: 'center', display: 'block' }}
                    >
                      Secure payment powered by Stripe • Cancel anytime
                    </Typography>
                  </Stack>
                </CardContent>
              </Card>
            </Box>
          )}

          {/* Active Subscriptions Table */}
          {hasActiveSubscription && (
            <Paper sx={{ p: 3 }}>
              <Typography variant="h5" sx={{ mb: 3, fontWeight: 600 }}>
                Active Subscriptions
              </Typography>

              {mutation.isError && (
                <Alert severity="error" sx={{ mb: 2 }}>
                  {mutation.error.message}
                </Alert>
              )}

              <DataState
                isLoading={query.isLoading}
                isError={query.isError}
                error={query.error}
                isEmpty={!query.isLoading && !query.isError && subscriptions.length === 0}
                onRetry={query.refetch}
              >
                <Table>
                  <TableHead>
                    <TableRow>
                      <TableCell sx={{ fontWeight: 600 }}>ID</TableCell>
                      <TableCell sx={{ fontWeight: 600 }}>Plan</TableCell>
                      <TableCell sx={{ fontWeight: 600 }}>Customer</TableCell>
                      <TableCell sx={{ fontWeight: 600 }}>Status</TableCell>
                    </TableRow>
                  </TableHead>
                  <TableBody>
                    {subscriptions.map((subscription) => {
                      const statusValue = normaliseStatus(subscription.status);

                      return (
                        <TableRow key={subscription.id}>
                          <TableCell>{subscription.id}</TableCell>
                          <TableCell>
                            <Chip
                              label={subscription.planName || subscription.planId}
                              size="small"
                              color="primary"
                              variant="outlined"
                            />
                          </TableCell>
                          <TableCell>{subscription.customerName || subscription.customerId}</TableCell>
                          <TableCell>
                            <Select
                              size="small"
                              id={`subscription-${subscription.id}-status`}
                              name="status"
                              value={statusValue}
                              onChange={(event) =>
                                handleStatusChange(subscription.id, event.target.value)
                              }
                              disabled={mutation.isPending}
                            >
                            {Object.entries(STATUSES).map(([value, label]) => (
                              <MenuItem key={value} value={value}>
                                {label}
                              </MenuItem>
                            ))}
                            </Select>
                          </TableCell>
                        </TableRow>
                      );
                    })}
                  </TableBody>
                </Table>
              </DataState>
            </Paper>
          )}

          {/* FAQ or Additional Info Section */}
          {!hasActiveSubscription && (
            <Paper sx={{ p: 3, bgcolor: 'grey.50' }}>
              <Typography variant="h6" sx={{ mb: 2, fontWeight: 600 }}>
                Why subscribe to AgentFM?
              </Typography>
              <Stack spacing={2}>
                <Box>
                  <Typography variant="subtitle2" sx={{ fontWeight: 600, mb: 0.5 }}>
                    🏢 Streamline Your Operations
                  </Typography>
                  <Typography variant="body2" color="text.secondary">
                    Manage all your properties, units, and team members from one unified platform.
                  </Typography>
                </Box>
                <Box>
                  <Typography variant="subtitle2" sx={{ fontWeight: 600, mb: 0.5 }}>
                    ✅ Stay Compliant
                  </Typography>
                  <Typography variant="body2" color="text.secondary">
                    Track inspections, maintenance plans, and generate reports for compliance and decision-making.
                  </Typography>
                </Box>
                <Box>
                  <Typography variant="subtitle2" sx={{ fontWeight: 600, mb: 0.5 }}>
                    👥 Collaborate Better
                  </Typography>
                  <Typography variant="body2" color="text.secondary">
                    Invite owners, tenants, and technicians to collaborate seamlessly on jobs and service requests.
                  </Typography>
                </Box>
              </Stack>
            </Paper>
          )}
        </Stack>
      </Container>
    </Box>
  );
}
<|MERGE_RESOLUTION|>--- conflicted
+++ resolved
@@ -29,16 +29,8 @@
 import useApiMutation from '../hooks/useApiMutation.js';
 import DataState from '../components/DataState.jsx';
 import { normaliseArray } from '../utils/error.js';
-<<<<<<< HEAD
-import {
-  getCurrentUser,
-  refreshCurrentUser,
-  USER_UPDATED_EVENT,
-} from '../lib/auth.js';
-=======
 import { getCurrentUser, refreshCurrentUser } from '../lib/auth.js'; // Import auth helpers
 import { calculateDaysRemaining } from '../utils/date.js';
->>>>>>> ec59ef9e
 
 const STATUSES = {
   ACTIVE: 'Active',
@@ -96,42 +88,6 @@
 
   // Effect to refresh user data on successful subscription
   useEffect(() => {
-<<<<<<< HEAD
-    if (showSuccess) {
-      let isMounted = true;
-
-      const syncUser = async () => {
-        setDisplaySuccess(true);
-
-        try {
-          const updatedUser = await refreshCurrentUser();
-          if (isMounted) {
-            setCurrentUser(updatedUser ?? null);
-          }
-        } catch (error) {
-          console.error('Unable to refresh user after checkout success:', error);
-        } finally {
-          try {
-            await query.refetch();
-          } catch (refetchError) {
-            console.error('Failed to refetch subscriptions:', refetchError);
-          }
-
-          if (isMounted && location.search) {
-            // Remove success param from URL to prevent message on reload
-            navigate(location.pathname, { replace: true });
-          }
-        }
-      };
-
-      syncUser();
-
-      return () => {
-        isMounted = false;
-      };
-    }
-  }, [showSuccess, navigate, location.pathname, location.search, query.refetch]);
-=======
     if (!showSuccess) return;
 
     refreshCurrentUser()
@@ -147,7 +103,6 @@
         navigate(location.pathname, { replace: true });
       });
   }, [showSuccess, navigate, location.pathname]);
->>>>>>> ec59ef9e
 
 
   const subscriptions = normaliseArray(query.data);
